--- conflicted
+++ resolved
@@ -28,11 +28,8 @@
  private:
   typedef std::set<shared_node> Nodes;
   Nodes m_nodes;
-<<<<<<< HEAD
-=======
 
   ENABLE_INTRUSIVE_PTR(memory)
->>>>>>> 38cad752
 };
 
 class YAML_CPP_API memory_holder {
@@ -44,11 +41,8 @@
 
  private:
   shared_memory m_pMemory;
-<<<<<<< HEAD
-=======
 
   ENABLE_INTRUSIVE_PTR(memory_holder)
->>>>>>> 38cad752
 };
 }
 }
