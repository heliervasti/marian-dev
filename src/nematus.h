#pragma once

#include "corpus.h"
#include "cnpy/cnpy.h"

#include "expression_graph.h"
#include "rnn.h"
#include "param_initializers.h"

namespace marian {

class Nematus : public ExpressionGraph {
  public:
    Nematus() {}

  private:
    int dimSrcVoc_;
    int dimSrcEmb_;
    int dimEncState_;

    int dimTrgVoc_;
    int dimTrgEmb_;
    int dimDecState_;
    int dimBatch_;

    RNN<GRUFast> encoderGRU(const std::string& prefix) {
      using namespace keywords;

      auto U = this->param(prefix + "_U", {dimEncState_, 2 * dimEncState_},
                           init=glorot_uniform);

      auto W = this->param(prefix + "_W", {dimSrcEmb_, 2 * dimEncState_},
                           init=glorot_uniform);

      auto b = this->param(prefix + "_b", {1, 2 * dimEncState_},
                           init=marian::zeros);

      auto Ux = this->param(prefix + "_Ux", {dimEncState_, dimEncState_},
                            init=glorot_uniform);

      auto Wx = this->param(prefix + "_Wx", {dimSrcEmb_, dimEncState_},
                            init=glorot_uniform);

      auto bx = this->param(prefix + "_bx", {1, dimEncState_},
                            init=marian::zeros);

      ParametersGRUFast encParams;
      encParams.U = concatenate({U, Ux}, axis=1);
      encParams.W = concatenate({W, Wx}, axis=1);
      encParams.b = concatenate({b, bx}, axis=1);

<<<<<<< HEAD
=======
      //debug(U, prefix + "_U");
      //debug(W, prefix + "_W");
      //debug(b, prefix + "_b");
>>>>>>> 4df00c8a
      //debug(Ux, prefix + "_Ux");
      //debug(Wx, prefix + "_Wx");
      //debug(bx, prefix + "_bx");

      return RNN<GRUFast>(encParams);
    };

    RNN<GRUWithAttention> decoderGRUWithAttention() {
      using namespace keywords;

      ParametersGRUWithAttention decParams;

      auto U = this->param("decoder_U", {dimDecState_, 2 * dimDecState_},
                        init=glorot_uniform);

      auto W = this->param("decoder_W", {dimTrgEmb_, 2 * dimDecState_},
                        init=glorot_uniform);

      auto b = this->param("decoder_b", {1, 2 * dimDecState_},
                        init=marian::zeros);

      auto Ux = this->param("decoder_Ux", {dimDecState_, dimDecState_},
                        init=glorot_uniform);

      auto Wx = this->param("decoder_Wx", {dimTrgEmb_, dimDecState_},
                         init=glorot_uniform);

      auto bx = this->param("decoder_bx", {1, dimDecState_},
                         init=marian::zeros);

      decParams.U = concatenate({U, Ux}, axis=1);
      decParams.W = concatenate({W, Wx}, axis=1);
      decParams.b = concatenate({b, bx}, axis=1);

      decParams.Wa = this->param("decoder_W_comb_att", {dimDecState_, 2 * dimDecState_},
                                 init=glorot_uniform);

      decParams.ba = this->param("decoder_b_att", {1, 2 * dimDecState_},
                                 init=marian::zeros);

      decParams.Ua = this->param("decoder_Wc_att", {2 * dimEncState_, 2 * dimDecState_},
                                 init=glorot_uniform);

      decParams.va = this->param("decoder_U_att", {2 * dimDecState_, 1},
                                 init=glorot_uniform);

      auto Uc = this->param("decoder_U_nl", {dimDecState_, 2 * dimDecState_},
                            init=glorot_uniform);

      auto Wc = this->param("decoder_Wc", {2 * dimEncState_, 2 * dimDecState_},
                            init=glorot_uniform);

      auto bc = this->param("decoder_b_nl", {1, 2 * dimDecState_},
                            init=marian::zeros);

      auto Uxc = this->param("decoder_Ux_nl", {dimDecState_, dimDecState_},
                             init=glorot_uniform);

      auto Wxc = this->param("decoder_Wcx", {2 * dimEncState_, dimDecState_},
                             init=glorot_uniform);

      auto bxc = this->param("decoder_bx_nl", {1, dimDecState_},
                             init=marian::zeros);

      decParams.Uc = concatenate({Uc, Uxc}, axis=1);
      decParams.Wc = concatenate({Wc, Wxc}, axis=1);
      decParams.bc = concatenate({bc, bxc}, axis=1);

      auto encoderContext = this->get("encoderContext");
      auto encoderContextWeights = this->get("encoderContextWeights");
      GRUWithAttention gruCell(decParams,
                               encoderContext,
                               encoderContextWeights);
      return RNN<GRUWithAttention>(gruCell);
    };

  public:

    void load(const std::string& name) {
      using namespace keywords;

      std::cerr << "Loading model from " << name << std::endl;
      auto numpy = cnpy::npz_load(name);

      auto parameters = {
        // Source word embeddings
        "Wemb",

        // GRU in encoder
        "encoder_U", "encoder_W", "encoder_b",
        "encoder_Ux", "encoder_Wx", "encoder_bx",

        // GRU in encoder, reversed
        "encoder_r_U", "encoder_r_W", "encoder_r_b",
        "encoder_r_Ux", "encoder_r_Wx", "encoder_r_bx",

        // Transformation of decoder input state
        "ff_state_W", "ff_state_b",

        // Target word embeddings
        "Wemb_dec",

        // GRU layer 1 in decoder
        "decoder_U", "decoder_W", "decoder_b",
        "decoder_Ux", "decoder_Wx", "decoder_bx",

        // Attention
        "decoder_W_comb_att", "decoder_b_att",
        "decoder_Wc_att", "decoder_U_att",

        // GRU layer 2 in decoder
        "decoder_U_nl", "decoder_Wc", "decoder_b_nl",
        "decoder_Ux_nl", "decoder_Wcx", "decoder_bx_nl",

        // Read out
        "ff_logit_lstm_W", "ff_logit_lstm_b",
        "ff_logit_prev_W", "ff_logit_prev_b",
        "ff_logit_ctx_W", "ff_logit_ctx_b",
        "ff_logit_W", "ff_logit_b",
      };

      for(auto name : parameters) {
        Shape shape;
        if(numpy[name].shape.size() == 2) {
          shape.set(0, numpy[name].shape[0]);
          shape.set(1, numpy[name].shape[1]);
        }
        else if(numpy[name].shape.size() == 1) {
          shape.set(0, 1);
          shape.set(1, numpy[name].shape[0]);
        }

        this->param(name, shape,
                    init=from_numpy(numpy[name]));
      }
    }

    void save(const std::string& name) {
      std::cerr << "Saving to " << name << std::endl;
      unsigned shape[2];
      std::string mode = "w";
      for(auto p : this->params().getMap()) {
        //std::cerr << p.first << " "
        //  << p.second->shape()[0] << "x"
        //  << p.second->shape()[1] << std::endl;

        std::vector<float> v;
        p.second->val() >> v;

        unsigned dim;
        if(p.second->shape()[0] == 1) {
          shape[0] = p.second->shape()[1];
          dim = 1;
        }
        else {
          shape[0] = p.second->shape()[0];
          shape[1] = p.second->shape()[1];
          dim = 2;
        }

        cnpy::npz_save(name, p.first, v.data(), shape, dim, mode);
        mode = "a";
      }

      float ctt = 0;
      shape[0] = 1;
      cnpy::npz_save(name, "decoder_c_tt", &ctt, shape, 1, mode);
    }

    void setDims() {
      dimSrcVoc_ = this->get("Wemb") ? this->get("Wemb")->shape()[0] : 40000;
      dimSrcEmb_ = this->get("Wemb") ? this->get("Wemb")->shape()[1] : 512;
      dimEncState_ = this->get("encoder_U") ? this->get("encoder_U")->shape()[0] : 1024;

      dimTrgVoc_ = this->get("Wemb_dec") ? this->get("Wemb_dec")->shape()[0] : 40000;
      dimTrgEmb_ = this->get("Wemb_dec") ? this->get("Wemb_dec")->shape()[1] : 512;
      dimDecState_ = this->get("decoder_U") ? this->get("decoder_U")->shape()[0] : 1024;
      dimBatch_ = 1;
    }

    void constructEncoder(const data::SentBatch& srcSentenceBatch) {
      using namespace keywords;

      auto Wemb = this->param("Wemb", {dimSrcVoc_, dimSrcEmb_},
                              init=glorot_uniform);
      //debug(Wemb, "Wemb");

      std::vector<float> weightMask;
      std::vector<Expr> inputs;
      std::vector<std::pair<Expr, Expr>> inputsWithMask;
      size_t i = 0;
      for(auto& srcWordBatch : srcSentenceBatch) {
        auto indeces = srcWordBatch.first;
        auto mask = srcWordBatch.second;
        for(auto w: mask)
          weightMask.push_back(w);

        auto x = name(rows(Wemb, indeces), "x_" + std::to_string(i++));
        auto xMask = this->constant(shape={ (int)mask.size() },
                                    init=from_vector(mask));
        inputs.push_back(x);
        inputsWithMask.push_back({x, xMask});
        dimBatch_ = srcWordBatch.first.size();
      }

      auto encState0 = name(this->zeros(shape={dimBatch_, dimEncState_}),
                            "start");

      auto statesFw = encoderGRU("encoder").apply(inputs.begin(),
                                                  inputs.end(),
                                                  encState0);

      auto statesBw = encoderGRU("encoder_r").apply(inputsWithMask.rbegin(),
                                                    inputsWithMask.rend(),
                                                    encState0);

      std::vector<Expr> biStates;
      auto itFw = statesFw.begin();
      auto itBw = statesBw.rbegin();
      while(itFw != statesFw.end()) {
        biStates.push_back(concatenate({*itFw++, *itBw++}, axis=1));
      }

      auto encContext = name(concatenate(biStates, axis=2), "encoderContext");

      auto weights = this->constant(shape={dimBatch_, 1, (int)statesFw.size()},
                                    init=from_vector(weightMask));
      name(weights, "encoderContextWeights");

      auto meanContext = name(weighted_average(encContext, weights, axis=2), "meanContext");
    }

    void constructDecoder(const data::SentBatch& trgSentenceBatch) {
      using namespace keywords;

      // *** Map mean encoder state to decoder start state ***
      auto Wi = this->param("ff_state_W", {2 * dimEncState_, dimDecState_},
                            init=glorot_uniform);
      auto bi = this->param("ff_state_b", {1, dimDecState_},
                            init=marian::zeros);

      auto meanContext = this->get("meanContext");
      auto decState0 = tanh(affine(meanContext, Wi, bi));

      // *** Collect target embeddings and target indices ***
      auto Wemb_dec = this->param("Wemb_dec", {dimTrgVoc_, dimTrgEmb_},
                                  init=glorot_uniform);

      std::vector<std::pair<Expr, Expr>> outputs;
      std::vector<Expr> outputEmbeddings;

      auto emptyEmbedding = this->zeros(shape={dimBatch_, dimTrgEmb_});
      auto emptyMask = this->ones(shape={ dimBatch_ });
      outputs.push_back({emptyEmbedding, emptyMask});
      outputEmbeddings.push_back(emptyEmbedding);

      std::vector<float> weightMask;
      std::vector<float> picks;
      for(auto& trgWordBatch : trgSentenceBatch) {
        for(auto w : trgWordBatch.first)
          picks.push_back((float)w);

        if(outputs.size() < trgSentenceBatch.size()) {
          auto indeces = trgWordBatch.first;
          auto mask = trgWordBatch.second;

          for(auto w: mask)
            weightMask.push_back(w);

          auto y = name(rows(Wemb_dec, indeces),
                        "y_" + std::to_string(outputs.size() - 1));
          auto yMask = this->constant(shape={ (int)mask.size() },
                                      init=from_vector(mask));
          outputs.push_back({y, yMask});
          outputEmbeddings.push_back(y);
        }
        else {
          auto mask = trgWordBatch.second;
          for(auto w: mask)
            weightMask.push_back(w);
        }
      }
      auto picksTensor = this->constant(shape={(int)picks.size(), 1},
                                        init=from_vector(picks));


      // *** Apply conditional GRU to target embeddings ***
      auto decoderGRU = decoderGRUWithAttention();
      auto decStates = decoderGRU.apply(outputs.begin(),
                                        outputs.end(),
                                        decState0);
      auto contexts = decoderGRU.getCell().getContexts();

      // *** Final output layers ***
      auto d1 = concatenate(decStates, axis=2);
      auto e2 = concatenate(outputEmbeddings, axis=2);
      auto c3 = concatenate(contexts, axis=2);

      auto W1 = this->param("ff_logit_lstm_W", {dimDecState_, dimTrgEmb_},
                            init=glorot_uniform);
      auto b1 = this->param("ff_logit_lstm_b", {1, dimTrgEmb_},
                            init=marian::zeros);

      auto W2 = this->param("ff_logit_prev_W", {dimTrgEmb_, dimTrgEmb_},
                            init=glorot_uniform);
      auto b2 = this->param("ff_logit_prev_b", {1, dimTrgEmb_},
                            init=marian::zeros);

      auto W3 = this->param("ff_logit_ctx_W", {2 * dimEncState_, dimTrgEmb_},
                            init=glorot_uniform);
      auto b3 = this->param("ff_logit_ctx_b", {1, dimTrgEmb_},
                            init=marian::zeros);

      auto W4 = this->param("ff_logit_W", {dimTrgEmb_, dimTrgVoc_},
                            init=glorot_uniform);
      auto b4 = this->param("ff_logit_b", {1, dimTrgVoc_},
                            init=marian::zeros);

<<<<<<< HEAD
      //debug(W1, "ff_logit_lstm_W");
      //debug(b1, "ff_logit_lstm_b");

=======
>>>>>>> 4df00c8a
      auto t = tanh(affine(d1, W1, b1)
                    + affine(e2, W2, b2)
                    + affine(c3, W3, b3));
      auto aff = affine(t, W4, b4);

      auto weights = this->constant(shape={dimBatch_, 1, (int)decStates.size()},
                                    init=from_vector(weightMask));

      // *** Cross entropy and cost across words and batch ***
      auto xe = cross_entropy(aff, picksTensor) * weights;
      auto cost = name(mean(sum(xe, axis=2), axis=0), "cost");

      //debug(xe, "xe");
      //debug(cost, "cost");
    }

    float cost() {
      return this->get("cost")->val()->scalar();
    }

    void construct(const data::CorpusBatch& batch) {
      this->clear();

      setDims();
      constructEncoder(batch[0]);
      constructDecoder(batch[1]);
    }
};

}<|MERGE_RESOLUTION|>--- conflicted
+++ resolved
@@ -48,16 +48,6 @@
       encParams.U = concatenate({U, Ux}, axis=1);
       encParams.W = concatenate({W, Wx}, axis=1);
       encParams.b = concatenate({b, bx}, axis=1);
-
-<<<<<<< HEAD
-=======
-      //debug(U, prefix + "_U");
-      //debug(W, prefix + "_W");
-      //debug(b, prefix + "_b");
->>>>>>> 4df00c8a
-      //debug(Ux, prefix + "_Ux");
-      //debug(Wx, prefix + "_Wx");
-      //debug(bx, prefix + "_bx");
 
       return RNN<GRUFast>(encParams);
     };
@@ -373,12 +363,6 @@
       auto b4 = this->param("ff_logit_b", {1, dimTrgVoc_},
                             init=marian::zeros);
 
-<<<<<<< HEAD
-      //debug(W1, "ff_logit_lstm_W");
-      //debug(b1, "ff_logit_lstm_b");
-
-=======
->>>>>>> 4df00c8a
       auto t = tanh(affine(d1, W1, b1)
                     + affine(e2, W2, b2)
                     + affine(c3, W3, b3));
