--- conflicted
+++ resolved
@@ -56,12 +56,8 @@
   // @TODO: Can this be made const? It seems wrong to have a stateful method that still returns a result.
   virtual Ptr<data::BatchStats> collectStats(Ptr<ExpressionGraph> graph,
                                              Ptr<models::ModelBase> model,
-<<<<<<< HEAD
                                              const std::vector<Ptr<Vocab>>& vocabs,
-                                             size_t multiplier = 1) {
-=======
                                              double multiplier = 1.) {
->>>>>>> 16acabb3
     auto stats = New<data::BatchStats>();
 
     size_t numFiles = options_->get<std::vector<std::string>>("train-sets").size();
