#pragma once

#include <future>
#include <thread>

#include <boost/filesystem.hpp>
#include <boost/thread/locks.hpp>
#include <boost/thread/shared_mutex.hpp>

#include "3rd_party/threadpool.h"
#include "common/definitions.h"
#include "data/batch_generator.h"
#include "models/model_base.h"
#include "optimizers/optimizers.h"
#include "training/dropper.h"
#include "training/scheduler.h"
#include "training/sparse_tensor.h"
#include "training/training.h"
#include "training/validator.h"

namespace marian {

class GraphGroup {
protected:
  Ptr<Config> options_;
  Ptr<OptimizerBase> opt_;
  Ptr<Scheduler> scheduler_;

  bool scaleLearningRate_;
  float avgBatchWords_;

public:
  GraphGroup(Ptr<Config> options)
      : options_(options),
      opt_(Optimizer(options)),
      scaleLearningRate_(options->get<bool>("batch-flexible-lr")),
      avgBatchWords_(options->get<float>("batch-normal-words")) {}

  virtual ~GraphGroup() {}

  virtual void update(Ptr<data::Batch>) = 0;

  virtual void load() = 0;

  virtual void save(bool = false) = 0;

  virtual void setScheduler(Ptr<Scheduler> scheduler)  = 0;

  virtual Ptr<data::BatchStats> collectStats() = 0;
};

<<<<<<< HEAD
class SingletonGraph : public GraphGroup {
public:
  virtual void setScheduler(Ptr<Scheduler> scheduler) {
    scheduler_ = scheduler;
    // optimizer has to be registered last to see changes of the learning rate
    scheduler_->registerTrainingObserver(scheduler_);
    scheduler_->registerTrainingObserver(opt_);
  }

private:
  Ptr<models::ModelBase> builder_;
  Ptr<ExpressionGraph> graph_;

  Ptr<Scheduler> scheduler_;

  Ptr<ExpressionGraph> mvAvgGraph_;
  bool mvAvg_{false};
  float mvDecay_{0.9999};

  void updateMovingAverage(Tensor mvAvgParams, Tensor params, size_t batches) {
    float decay = min(mvDecay_, (float)(batches + 1) / (float)(batches + 10));
    Element(_1 = (decay * _1) + ((1.f - decay) * _2), mvAvgParams, params);
  }

  void execute(Ptr<data::Batch> batch) {
    auto costNode = builder_->build(graph_, batch);

    graph_->forward();
    float cost = costNode->scalar();
    graph_->backward();

    // Get batch stats
    size_t batch_words = batch->words();
    //@TODO use this to gather statistics about the usual number of words per batch
    //std::cout << "Batch size: " << batch->size() << " batch_words " << batch_words << std::endl;

    if (scaleLearningRate_) {
      opt_->update(graph_, batch_words/avgBatchWords_);
    } else {
      opt_->update(graph_);
    }

    if(mvAvg_) {
      if(!mvAvgGraph_) {
        mvAvgGraph_ = New<ExpressionGraph>();
        mvAvgGraph_->setDevice(graph_->getDevice());
        mvAvgGraph_->copyParams(graph_);
      } else {
        updateMovingAverage(mvAvgGraph_->params()->vals(),
                            graph_->params()->vals(),
                            scheduler_->numberOfBatches());
      }
    }

    if(scheduler_) {
      scheduler_->update(cost, batch);

      if(scheduler_->saving())
        this->save();

      if(scheduler_->validating()) {
        if(mvAvg_)
          scheduler_->validate(mvAvgGraph_);
        else
          scheduler_->validate(graph_);
      }
    }
  }

public:
  template <class... Args>
  SingletonGraph(Ptr<Config> options, Args... args)
      : GraphGroup(options),
        mvAvg_{options_->get<bool>("moving-average")},
        mvDecay_{(float)options_->get<double>("moving-decay")} {
    size_t device = options_->get<std::vector<size_t>>("devices")[0];

    graph_ = New<ExpressionGraph>();
    graph_->setDevice(device);
    graph_->reserveWorkspaceMB(options_->get<size_t>("workspace"));
    opt_ = Optimizer(options_);

    builder_ = models::from_config(options_);
  }

  void update(Ptr<data::Batch> batch) { execute(batch); }

  void load() {
    if(!options_->get<bool>("no-reload")) {
      std::string name = options_->get<std::string>("model");

      if(boost::filesystem::exists(name)) {
        if(scheduler_)
          scheduler_->load(name);
        builder_->load(graph_, name);
      }
    }
  }

  void save(bool final = false) {
    auto saveGraph = graph_;
    if(mvAvg_)
      saveGraph = mvAvgGraph_;

    save(saveGraph, final);
  }

  void save(Ptr<ExpressionGraph> graph, bool final = false) {
    if(options_->get<bool>("overwrite")) {
      std::string name = options_->get<std::string>("model");

      builder_->save(graph_, name, true);
      if(scheduler_)
        scheduler_->save(name);
    } else {
      std::string name = options_->get<std::string>("model");

      if(!final) {
        std::string numberOfBatches
            = scheduler_ ? std::to_string(scheduler_->numberOfBatches()) :
                           "unknown";
        std::string nameOverwrite = name;
        nameOverwrite.replace(
            name.size() - 4, 4, ".iter" + numberOfBatches + ".npz");
        builder_->save(graph_, nameOverwrite);
      }

      builder_->save(graph_, name, true);
      if(scheduler_)
        scheduler_->save(name);
    }
  }

  Ptr<data::BatchStats> collectStats() {
    return builder_->collectStats(graph_);
  }
};

class AsyncGraphGroup : public GraphGroup {
public:
  virtual void setScheduler(Ptr<Scheduler> scheduler) {
    scheduler_ = scheduler;
    // optimizer has to be registered last to see a change of learning rate
    scheduler_->registerTrainingObserver(scheduler_);

    for(auto opt : shardOpt_)
      scheduler_->registerTrainingObserver(opt);
  }

private:
  bool first_{true};

  std::vector<Ptr<models::ModelBase>> builders_;
  std::vector<Ptr<ExpressionGraph>> graphs_;
  std::vector<size_t> devices_;

  std::mutex sync_;
  std::vector<std::mutex> shardSync_;

  boost::shared_mutex schedulerMutex_;

  std::vector<SparseTensor> localSparseGrads_;
  std::vector<SparseTensor> sparseGrads_;
  std::vector<SparseTensor> tmpSparseDelta;
  std::vector<std::vector<SparseTensor>> localSparseDelta;

  // version number per-shard
  std::vector<int> globalVersionNumber;

  // each worker has the version number obtained from each shard
  std::vector<std::vector<int>> localVersionNumbers;

  std::vector<std::vector<GradientDrop>> fetchDropper;
  std::vector<Tensor> tmpTensor;

  std::vector<std::vector<Tensor>> params_;
  std::vector<Ptr<TensorAllocator>> paramsAlloc_;

  std::vector<Tensor> grads_;
  std::vector<Ptr<TensorAllocator>> gradsAlloc_;

  std::vector<Ptr<OptimizerBase>> shardOpt_;

  int shardSize_;

  std::vector<Tensor> paramsAvg_;
  std::vector<Ptr<TensorAllocator>> paramsAllocAvg_;
  bool movingAvg_{false};
  float mvDecay_{0.9999};

  ThreadPool pool_;

  double drop_rate_{0};
  int history_size_{1};

  size_t tau_{1};

  std::vector<Ptr<TensorAllocator>> allocators;

  Tensor newTensor(int size, int device) {
    Tensor t;
    Ptr<TensorAllocator> allocator_ = New<TensorAllocator>(device);
    allocator_->reserveExact(size * sizeof(float));
    allocator_->allocate(t, {1, size});
    allocators.push_back(allocator_);

    return t;
  }

  void fetchParams(Tensor oldParams, const std::vector<Tensor>& params) {
    // @TODO read guard on parameters
    int pos = 0;

    std::vector<std::thread> threads;
    for(int idx = 0; idx < devices_.size(); idx++) {
      threads.emplace_back(std::thread(
          [=](int idx, int pos) {
            // individual mutex per-shard
            std::lock_guard<std::mutex> guard(shardSync_[idx]);
            oldParams->subtensor(pos, params[idx]->size())
                ->copyFrom(params[idx]);
          },
          idx,
          pos));

      pos += shardSize_;
    }
    for(auto&& t : threads) {
      t.join();
    }
  }

  void pushGradients(Tensor newGrads, size_t batch_words) {
    // add instead of copy?
    std::vector<std::thread> threads;
    int pos = 0;
    for(int idx = 0; idx < devices_.size(); idx++) {
      threads.emplace_back(std::thread(
          [=](int idx, int pos) {
            // individual mutex per-shard
            std::lock_guard<std::mutex> guard(shardSync_[idx]);
            grads_[idx]->copyFrom(
                newGrads->subtensor(pos, grads_[idx]->size()));

            // apply and increment your version number, if history is enabled
            int latestVersion = 0;

            if(history_size_ > 1) {
              int pastVersion = globalVersionNumber[idx] % history_size_;
              latestVersion = ++globalVersionNumber[idx] % history_size_;
              params_[latestVersion][idx]->copyFrom(params_[pastVersion][idx]);
            }

            if(scaleLearningRate_) {
              shardOpt_[idx]->update(params_[latestVersion][idx],
                                     grads_[idx],
                                     batch_words / avgBatchWords_);
            } else {
              shardOpt_[idx]->update(params_[latestVersion][idx], grads_[idx]);
            }

            if(movingAvg_)
              updateMovingAverage(paramsAvg_[idx], params_[latestVersion][idx],
                                  scheduler_->numberOfBatches());
          },
          idx,
          pos));

      pos += shardSize_;
    }
    for(auto&& t : threads)
      t.join();
  }

  void sparseFetchParams(Tensor oldParams, int worker_id) {
    if(graphs_.size() < 2)
      return;

    // @TODO read guard on parameters
    int p = 0;

    std::vector<std::thread> threads;
    for(int i = 0; i < devices_.size(); i++) {
      threads.emplace_back(std::thread(
          [=](int idx, int pos) {
            // individual mutex per-shard
            std::lock_guard<std::mutex> guard(shardSync_[idx]);
            // obtain the delta
            int latestVersion = globalVersionNumber[idx] % history_size_;
            int currVersion
                = localVersionNumbers[worker_id][idx] % history_size_;

            // check if the current version is too old
            if(globalVersionNumber[idx] - localVersionNumbers[worker_id][idx]
               >= history_size_)
              currVersion = (1 + globalVersionNumber[idx])
                            % history_size_;  // if so, pick the best you can do

            // if already latest
            if(globalVersionNumber[idx] == localVersionNumbers[worker_id][idx])
              return;

            // get delta : param latest version - current param (locally)
            Element(_1 = _2 - _3,
                    tmpTensor[idx],
                    params_[latestVersion][idx],
                    params_[currVersion][idx]);

            // get sparse delta
            fetchDropper[worker_id][idx]->dropGraph(
                tmpTensor[idx], tmpSparseDelta[idx], drop_rate_);

            // move sparse delta
            localSparseDelta[worker_id][idx]->copyFrom(tmpSparseDelta[idx]);

            localSparseDelta[worker_id][idx]->scatterAdd(
                oldParams->subtensor(pos, grads_[idx]->size()));

            localVersionNumbers[worker_id][idx] = globalVersionNumber[idx];
          },
          i,
          p));

      p += shardSize_;
    }
    for(auto&& t : threads) {
      t.join();
    }
  }

  void sparsePush(SparseTensor newGrads, size_t batch_words) {
    if(graphs_.size() < 2) {
      if(scaleLearningRate_) {
        opt_->update(graphs_[0], batch_words / avgBatchWords_);
      } else {
        opt_->update(graphs_[0]);
      }
    } else {
      // add instead of copy?
      std::vector<std::thread> threads;
      int pos = 0;
      for(int idx = 0; idx < devices_.size(); idx++) {
        threads.emplace_back(std::thread(
            [=](int idx, int pos) {
              // individual mutex per-shard
              std::lock_guard<std::mutex> guard(shardSync_[idx]);

              // split to shard
              SparseTensor subGrad
                  = newGrads->subtensor(pos, grads_[idx]->size(), idx);

              // sent
              sparseGrads_[idx]->copyFrom(subGrad);

              // convert back to dense, with index offset of -pos
              sparseGrads_[idx]->toDense(grads_[idx], -pos);

              // apply and increment your version number
              int pastVersion = globalVersionNumber[idx] % history_size_;
              int latestVersion = ++globalVersionNumber[idx] % history_size_;
              params_[latestVersion][idx]->copyFrom(params_[pastVersion][idx]);
              if(scaleLearningRate_) {
                shardOpt_[idx]->update(params_[latestVersion][idx],
                                       grads_[idx],
                                       batch_words / avgBatchWords_);
              } else {
                shardOpt_[idx]->update(params_[latestVersion][idx],
                                       grads_[idx]);
              }

              if(movingAvg_)
                updateMovingAverage(paramsAvg_[idx],
                                    params_[latestVersion][idx],
                                    scheduler_->numberOfBatches());

            },
            idx,
            pos));

        pos += shardSize_;
      }
      for(auto&& t : threads)
        t.join();
    }
  }

  void updateMovingAverage(Tensor paramsAvg, Tensor params, size_t batches) {
    float decay = min(mvDecay_, (float)(batches + 1) / (float)(batches + 10));
    Element(_1 = (decay * _1) + ((1.f - decay) * _2), paramsAvg, params);
  }

  void execute(Ptr<data::Batch> batch) {
    if(first_) {
      // initialize the parameters
      for(size_t i = 0; i < graphs_.size(); ++i) {
        // takes care of thead_local stuff
        THREAD_GUARD(builders_[i]->build(graphs_[i], batch);
                     graphs_[i]->forward(););

        globalVersionNumber.push_back(0);
        std::vector<int> localVersion;
        for(int j = 0; j < graphs_.size(); j++)
          localVersion.push_back(0);

        localVersionNumbers.push_back(localVersion);
      }

      if(params_[0].size() == 0) {
        int totalSize = graphs_[0]->params()->vals()->size();
        shardSize_ = ceil(totalSize / devices_.size());

        int pos = 0;
        // parameter sharding
        for(auto device : devices_) {
          int __size__ = min(shardSize_, totalSize);
          totalSize -= __size__;

          for(int h_id = 0; h_id < history_size_; h_id++) {
            Tensor param;
            Ptr<TensorAllocator> allocator = New<TensorAllocator>(device);
            allocator->reserveExact(__size__ * sizeof(float));
            allocator->allocate(param, {1, __size__});
            paramsAlloc_.push_back(allocator);

            param->copyFrom(
                graphs_[0]->params()->vals()->subtensor(pos, __size__));
            params_[h_id].push_back(param);
          }

          if(drop_rate_)
            tmpTensor.push_back(newTensor(__size__, device));
          pos += __size__;
        }
      }
      if(grads_.size() == 0) {
        int totalSize = graphs_[0]->params()->vals()->size();

        for(auto device : devices_) {
          int __size__ = min(shardSize_, totalSize);
          totalSize -= __size__;
          Tensor grad_;
          Ptr<TensorAllocator> allocator_ = New<TensorAllocator>(device);

          allocator_->reserveExact(__size__ * sizeof(float));
          allocator_->allocate(grad_, {1, __size__});
          gradsAlloc_.push_back(allocator_);
          grads_.push_back(grad_);
        }
      }
      if(movingAvg_) {
        if(paramsAvg_.size() == 0) {
          int totalSize = graphs_[0]->params()->vals()->size();

          int i = 0;
          for(auto device : devices_) {
            int __size__ = min(shardSize_, totalSize);
            totalSize -= __size__;
            Tensor paramAvg;
            Ptr<TensorAllocator> allocator = New<TensorAllocator>(device);

            allocator->reserveExact(__size__ * sizeof(float));
            allocator->allocate(paramAvg, {1, __size__});

            paramAvg->copyFrom(params_[0][i++]);

            paramsAllocAvg_.push_back(allocator);
            paramsAvg_.push_back(paramAvg);
          }
        }
      }

      if(drop_rate_ && first_) {
        int totalSize = graphs_[0]->params()->vals()->size();
        int sparseCap = totalSize * 1.2 * (1.0 - drop_rate_);
        for(auto device : devices_) {
          sparseGrads_.push_back(
              SparseTensor(new SparseTensorBase(sparseCap, device)));
          localSparseGrads_.push_back(
              SparseTensor(new SparseTensorBase(sparseCap, device)));
          tmpSparseDelta.push_back(SparseTensor(
              new SparseTensorBase(sparseCap / devices_.size(), device)));
          std::vector<SparseTensor> tmp;
          for(int i = 0; i < devices_.size(); i++)
            tmp.push_back(SparseTensor(
                new SparseTensorBase(sparseCap / devices_.size(), device)));
          localSparseDelta.push_back(tmp);
        }
      }

      first_ = false;
    }

    auto task = [this](Ptr<data::Batch> batch) {
      static size_t i = 0;
      thread_local Ptr<ExpressionGraph> graph;
      thread_local Ptr<models::ModelBase> builder;
      thread_local size_t t = 0;
      thread_local size_t num_seen_words = 0;

      thread_local Tensor accGradients;
      thread_local Ptr<TensorAllocator> accAlloc;

      // gradient drop purpose
      thread_local GradientDrop dropper;

      thread_local size_t my_id = 0;

      if(!graph) {
        std::lock_guard<std::mutex> lock(sync_);
        my_id = i;
        graph = graphs_[i];
        builder = builders_[i++];
      }

      if(!dropper) {
        std::lock_guard<std::mutex> lock(sync_);
        dropper = GradientDrop(new GradientDropBase());
        std::vector<GradientDrop> tmp;
        for(int i = 0; i < devices_.size(); i++)
          tmp.push_back(GradientDrop(new GradientDropBase()));
        fetchDropper.push_back(tmp);
      }

      auto costNode = builder->build(graph, batch);

      if(t % tau_ == 0) {

        if(drop_rate_ && t > 0)
          sparseFetchParams(graph->params()->vals(), my_id);
        else
          fetchParams(graph->params()->vals(),
                      params_[globalVersionNumber[my_id] % history_size_]);

      }

      graph->forward();
      float cost = costNode->scalar();
      graph->backward();

      //Get batch stats
      size_t batch_words = batch->words();

      Tensor gradients;
      if(tau_ > 1) {
        if(t == 0) {
          accAlloc = New<TensorAllocator>(graph->getDevice());
          accAlloc->reserveExact(graph->params()->grads()->memory()->size());
          accAlloc->allocate(accGradients, graph->params()->grads()->shape());
          accGradients->set(0);
        }

        Element(_1 += _2, accGradients, graph->params()->grads());
        gradients = accGradients;
        num_seen_words += batch_words; //Keep track of how many words we've calculated the error from
      }
      else {
        gradients = graph->params()->grads();
        num_seen_words = batch_words;
      }

      t++;

      if(t % tau_ == 0) {
        if(drop_rate_) {
          dropper->dropGraph(
              gradients, localSparseGrads_[my_id], drop_rate_);
          sparsePush(localSparseGrads_[my_id], num_seen_words);
        } else {
          pushGradients(gradients, num_seen_words);
        }
        num_seen_words = 0; //Reset the counter of seen words after gradient update

        if(tau_ > 1) {
          gradients->set(0);
        }

      }

      if(scheduler_) {
        boost::upgrade_lock<boost::shared_mutex> lock(schedulerMutex_);
        {
          boost::upgrade_to_unique_lock<boost::shared_mutex> uniqueLock(lock);
          scheduler_->update(cost, batch);
        }

        if(scheduler_->saving()) {
          boost::upgrade_to_unique_lock<boost::shared_mutex> uniqueLock(lock);
          if(movingAvg_)
            fetchParams(graph->params()->vals(), paramsAvg_);
          this->save(graph);
        }

        if(scheduler_->validating()) {
          boost::upgrade_to_unique_lock<boost::shared_mutex> uniqueLock(lock);
          if(movingAvg_)
            fetchParams(graph->params()->vals(), paramsAvg_);
          scheduler_->validate(graph);
        }

        /*if(movingAvg_) {
          size_t injectFreq = options_->get<size_t>("moving-inject-freq");
          if(injectFreq && scheduler_->numberOfBatches() % injectFreq == 0) {
            boost::upgrade_to_unique_lock<boost::shared_mutex> uniqueLock(lock);

            LOG(info)->info("{} : Injecting moving average into training parameters",
                            scheduler_->numberOfBatches());
            for(int idx = 0; idx < paramsAvg_.size(); idx++) {
              std::lock_guard<std::mutex> guard(shardSync_[idx]);
              params_[my_id][idx]->copyFrom(paramsAvg_[idx]);
            }
          }
        }*/
      }
    };

    pool_.enqueue(task, batch);
  }

public:
  template <class... Args>
  AsyncGraphGroup(Ptr<Config> options, Args... args)
      : GraphGroup(options),
        devices_{options_->get<std::vector<size_t>>("devices")},
        pool_{devices_.size(), devices_.size()},
        shardSync_{devices_.size()},
        movingAvg_{options_->get<bool>("moving-average")},
        mvDecay_{(float)options_->get<double>("moving-decay")},
        drop_rate_{options_->get<double>("drop-rate")},
        tau_{options_->get<size_t>("tau")} {
    if(drop_rate_ > 0.0) {
      history_size_ = devices_.size() * 1.5;
    }
    for(int i = 0; i < history_size_; i++)
      params_.push_back(std::vector<Tensor>());
    for(auto device : devices_) {
      auto graph = New<ExpressionGraph>();
      graph->setDevice(device);
      graph->reserveWorkspaceMB(options_->get<size_t>("workspace"));
      graphs_.push_back(graph);
      shardOpt_.push_back(Optimizer(options_));
      builders_.push_back(models::from_config(options_));
    }
  }

  void update(Ptr<data::Batch> batch) { execute(batch); }

  void load() {
    if(!options_->get<bool>("no-reload")) {
      std::string init = options_->get<std::string>("model");
      if(boost::filesystem::exists(init)) {
        size_t i = 0;
        if(scheduler_)
          scheduler_->load(init);
        for(auto graph : graphs_)
          builders_[i++]->load(graph, init);
      }
    }
  }

  void save(bool final = false) { save(graphs_[0], final); }

  void save(Ptr<ExpressionGraph> graph, bool final = false) {
    int idx = 0;
    for(int i = 0; i < graphs_.size(); ++i) {
      if(graph == graphs_[i]) {
        idx = i;
        break;
      }
    }

    if(options_->get<bool>("overwrite")) {
      std::string name = options_->get<std::string>("model");

      builders_[idx]->save(graphs_[idx], name, true);
      if(scheduler_)
        scheduler_->save(name);
    } else {
      std::string name = options_->get<std::string>("model");

      if(!final) {
        std::string numberOfBatches
            = scheduler_ ? std::to_string(scheduler_->numberOfBatches()) :
                           "unknown";
        std::string nameOverwrite = name;
        nameOverwrite.replace(
            name.size() - 4, 4, ".iter" + numberOfBatches + ".npz");
        builders_[idx]->save(graphs_[idx], nameOverwrite);
      }

      builders_[idx]->save(graphs_[idx], name, true);
      if(scheduler_)
        scheduler_->save(name);
    }
  }

  Ptr<data::BatchStats> collectStats() {
    return builders_[0]->collectStats(graphs_[0]);
  }
};
=======
>>>>>>> 6ddf2e8e
}<|MERGE_RESOLUTION|>--- conflicted
+++ resolved
@@ -49,706 +49,4 @@
   virtual Ptr<data::BatchStats> collectStats() = 0;
 };
 
-<<<<<<< HEAD
-class SingletonGraph : public GraphGroup {
-public:
-  virtual void setScheduler(Ptr<Scheduler> scheduler) {
-    scheduler_ = scheduler;
-    // optimizer has to be registered last to see changes of the learning rate
-    scheduler_->registerTrainingObserver(scheduler_);
-    scheduler_->registerTrainingObserver(opt_);
-  }
-
-private:
-  Ptr<models::ModelBase> builder_;
-  Ptr<ExpressionGraph> graph_;
-
-  Ptr<Scheduler> scheduler_;
-
-  Ptr<ExpressionGraph> mvAvgGraph_;
-  bool mvAvg_{false};
-  float mvDecay_{0.9999};
-
-  void updateMovingAverage(Tensor mvAvgParams, Tensor params, size_t batches) {
-    float decay = min(mvDecay_, (float)(batches + 1) / (float)(batches + 10));
-    Element(_1 = (decay * _1) + ((1.f - decay) * _2), mvAvgParams, params);
-  }
-
-  void execute(Ptr<data::Batch> batch) {
-    auto costNode = builder_->build(graph_, batch);
-
-    graph_->forward();
-    float cost = costNode->scalar();
-    graph_->backward();
-
-    // Get batch stats
-    size_t batch_words = batch->words();
-    //@TODO use this to gather statistics about the usual number of words per batch
-    //std::cout << "Batch size: " << batch->size() << " batch_words " << batch_words << std::endl;
-
-    if (scaleLearningRate_) {
-      opt_->update(graph_, batch_words/avgBatchWords_);
-    } else {
-      opt_->update(graph_);
-    }
-
-    if(mvAvg_) {
-      if(!mvAvgGraph_) {
-        mvAvgGraph_ = New<ExpressionGraph>();
-        mvAvgGraph_->setDevice(graph_->getDevice());
-        mvAvgGraph_->copyParams(graph_);
-      } else {
-        updateMovingAverage(mvAvgGraph_->params()->vals(),
-                            graph_->params()->vals(),
-                            scheduler_->numberOfBatches());
-      }
-    }
-
-    if(scheduler_) {
-      scheduler_->update(cost, batch);
-
-      if(scheduler_->saving())
-        this->save();
-
-      if(scheduler_->validating()) {
-        if(mvAvg_)
-          scheduler_->validate(mvAvgGraph_);
-        else
-          scheduler_->validate(graph_);
-      }
-    }
-  }
-
-public:
-  template <class... Args>
-  SingletonGraph(Ptr<Config> options, Args... args)
-      : GraphGroup(options),
-        mvAvg_{options_->get<bool>("moving-average")},
-        mvDecay_{(float)options_->get<double>("moving-decay")} {
-    size_t device = options_->get<std::vector<size_t>>("devices")[0];
-
-    graph_ = New<ExpressionGraph>();
-    graph_->setDevice(device);
-    graph_->reserveWorkspaceMB(options_->get<size_t>("workspace"));
-    opt_ = Optimizer(options_);
-
-    builder_ = models::from_config(options_);
-  }
-
-  void update(Ptr<data::Batch> batch) { execute(batch); }
-
-  void load() {
-    if(!options_->get<bool>("no-reload")) {
-      std::string name = options_->get<std::string>("model");
-
-      if(boost::filesystem::exists(name)) {
-        if(scheduler_)
-          scheduler_->load(name);
-        builder_->load(graph_, name);
-      }
-    }
-  }
-
-  void save(bool final = false) {
-    auto saveGraph = graph_;
-    if(mvAvg_)
-      saveGraph = mvAvgGraph_;
-
-    save(saveGraph, final);
-  }
-
-  void save(Ptr<ExpressionGraph> graph, bool final = false) {
-    if(options_->get<bool>("overwrite")) {
-      std::string name = options_->get<std::string>("model");
-
-      builder_->save(graph_, name, true);
-      if(scheduler_)
-        scheduler_->save(name);
-    } else {
-      std::string name = options_->get<std::string>("model");
-
-      if(!final) {
-        std::string numberOfBatches
-            = scheduler_ ? std::to_string(scheduler_->numberOfBatches()) :
-                           "unknown";
-        std::string nameOverwrite = name;
-        nameOverwrite.replace(
-            name.size() - 4, 4, ".iter" + numberOfBatches + ".npz");
-        builder_->save(graph_, nameOverwrite);
-      }
-
-      builder_->save(graph_, name, true);
-      if(scheduler_)
-        scheduler_->save(name);
-    }
-  }
-
-  Ptr<data::BatchStats> collectStats() {
-    return builder_->collectStats(graph_);
-  }
-};
-
-class AsyncGraphGroup : public GraphGroup {
-public:
-  virtual void setScheduler(Ptr<Scheduler> scheduler) {
-    scheduler_ = scheduler;
-    // optimizer has to be registered last to see a change of learning rate
-    scheduler_->registerTrainingObserver(scheduler_);
-
-    for(auto opt : shardOpt_)
-      scheduler_->registerTrainingObserver(opt);
-  }
-
-private:
-  bool first_{true};
-
-  std::vector<Ptr<models::ModelBase>> builders_;
-  std::vector<Ptr<ExpressionGraph>> graphs_;
-  std::vector<size_t> devices_;
-
-  std::mutex sync_;
-  std::vector<std::mutex> shardSync_;
-
-  boost::shared_mutex schedulerMutex_;
-
-  std::vector<SparseTensor> localSparseGrads_;
-  std::vector<SparseTensor> sparseGrads_;
-  std::vector<SparseTensor> tmpSparseDelta;
-  std::vector<std::vector<SparseTensor>> localSparseDelta;
-
-  // version number per-shard
-  std::vector<int> globalVersionNumber;
-
-  // each worker has the version number obtained from each shard
-  std::vector<std::vector<int>> localVersionNumbers;
-
-  std::vector<std::vector<GradientDrop>> fetchDropper;
-  std::vector<Tensor> tmpTensor;
-
-  std::vector<std::vector<Tensor>> params_;
-  std::vector<Ptr<TensorAllocator>> paramsAlloc_;
-
-  std::vector<Tensor> grads_;
-  std::vector<Ptr<TensorAllocator>> gradsAlloc_;
-
-  std::vector<Ptr<OptimizerBase>> shardOpt_;
-
-  int shardSize_;
-
-  std::vector<Tensor> paramsAvg_;
-  std::vector<Ptr<TensorAllocator>> paramsAllocAvg_;
-  bool movingAvg_{false};
-  float mvDecay_{0.9999};
-
-  ThreadPool pool_;
-
-  double drop_rate_{0};
-  int history_size_{1};
-
-  size_t tau_{1};
-
-  std::vector<Ptr<TensorAllocator>> allocators;
-
-  Tensor newTensor(int size, int device) {
-    Tensor t;
-    Ptr<TensorAllocator> allocator_ = New<TensorAllocator>(device);
-    allocator_->reserveExact(size * sizeof(float));
-    allocator_->allocate(t, {1, size});
-    allocators.push_back(allocator_);
-
-    return t;
-  }
-
-  void fetchParams(Tensor oldParams, const std::vector<Tensor>& params) {
-    // @TODO read guard on parameters
-    int pos = 0;
-
-    std::vector<std::thread> threads;
-    for(int idx = 0; idx < devices_.size(); idx++) {
-      threads.emplace_back(std::thread(
-          [=](int idx, int pos) {
-            // individual mutex per-shard
-            std::lock_guard<std::mutex> guard(shardSync_[idx]);
-            oldParams->subtensor(pos, params[idx]->size())
-                ->copyFrom(params[idx]);
-          },
-          idx,
-          pos));
-
-      pos += shardSize_;
-    }
-    for(auto&& t : threads) {
-      t.join();
-    }
-  }
-
-  void pushGradients(Tensor newGrads, size_t batch_words) {
-    // add instead of copy?
-    std::vector<std::thread> threads;
-    int pos = 0;
-    for(int idx = 0; idx < devices_.size(); idx++) {
-      threads.emplace_back(std::thread(
-          [=](int idx, int pos) {
-            // individual mutex per-shard
-            std::lock_guard<std::mutex> guard(shardSync_[idx]);
-            grads_[idx]->copyFrom(
-                newGrads->subtensor(pos, grads_[idx]->size()));
-
-            // apply and increment your version number, if history is enabled
-            int latestVersion = 0;
-
-            if(history_size_ > 1) {
-              int pastVersion = globalVersionNumber[idx] % history_size_;
-              latestVersion = ++globalVersionNumber[idx] % history_size_;
-              params_[latestVersion][idx]->copyFrom(params_[pastVersion][idx]);
-            }
-
-            if(scaleLearningRate_) {
-              shardOpt_[idx]->update(params_[latestVersion][idx],
-                                     grads_[idx],
-                                     batch_words / avgBatchWords_);
-            } else {
-              shardOpt_[idx]->update(params_[latestVersion][idx], grads_[idx]);
-            }
-
-            if(movingAvg_)
-              updateMovingAverage(paramsAvg_[idx], params_[latestVersion][idx],
-                                  scheduler_->numberOfBatches());
-          },
-          idx,
-          pos));
-
-      pos += shardSize_;
-    }
-    for(auto&& t : threads)
-      t.join();
-  }
-
-  void sparseFetchParams(Tensor oldParams, int worker_id) {
-    if(graphs_.size() < 2)
-      return;
-
-    // @TODO read guard on parameters
-    int p = 0;
-
-    std::vector<std::thread> threads;
-    for(int i = 0; i < devices_.size(); i++) {
-      threads.emplace_back(std::thread(
-          [=](int idx, int pos) {
-            // individual mutex per-shard
-            std::lock_guard<std::mutex> guard(shardSync_[idx]);
-            // obtain the delta
-            int latestVersion = globalVersionNumber[idx] % history_size_;
-            int currVersion
-                = localVersionNumbers[worker_id][idx] % history_size_;
-
-            // check if the current version is too old
-            if(globalVersionNumber[idx] - localVersionNumbers[worker_id][idx]
-               >= history_size_)
-              currVersion = (1 + globalVersionNumber[idx])
-                            % history_size_;  // if so, pick the best you can do
-
-            // if already latest
-            if(globalVersionNumber[idx] == localVersionNumbers[worker_id][idx])
-              return;
-
-            // get delta : param latest version - current param (locally)
-            Element(_1 = _2 - _3,
-                    tmpTensor[idx],
-                    params_[latestVersion][idx],
-                    params_[currVersion][idx]);
-
-            // get sparse delta
-            fetchDropper[worker_id][idx]->dropGraph(
-                tmpTensor[idx], tmpSparseDelta[idx], drop_rate_);
-
-            // move sparse delta
-            localSparseDelta[worker_id][idx]->copyFrom(tmpSparseDelta[idx]);
-
-            localSparseDelta[worker_id][idx]->scatterAdd(
-                oldParams->subtensor(pos, grads_[idx]->size()));
-
-            localVersionNumbers[worker_id][idx] = globalVersionNumber[idx];
-          },
-          i,
-          p));
-
-      p += shardSize_;
-    }
-    for(auto&& t : threads) {
-      t.join();
-    }
-  }
-
-  void sparsePush(SparseTensor newGrads, size_t batch_words) {
-    if(graphs_.size() < 2) {
-      if(scaleLearningRate_) {
-        opt_->update(graphs_[0], batch_words / avgBatchWords_);
-      } else {
-        opt_->update(graphs_[0]);
-      }
-    } else {
-      // add instead of copy?
-      std::vector<std::thread> threads;
-      int pos = 0;
-      for(int idx = 0; idx < devices_.size(); idx++) {
-        threads.emplace_back(std::thread(
-            [=](int idx, int pos) {
-              // individual mutex per-shard
-              std::lock_guard<std::mutex> guard(shardSync_[idx]);
-
-              // split to shard
-              SparseTensor subGrad
-                  = newGrads->subtensor(pos, grads_[idx]->size(), idx);
-
-              // sent
-              sparseGrads_[idx]->copyFrom(subGrad);
-
-              // convert back to dense, with index offset of -pos
-              sparseGrads_[idx]->toDense(grads_[idx], -pos);
-
-              // apply and increment your version number
-              int pastVersion = globalVersionNumber[idx] % history_size_;
-              int latestVersion = ++globalVersionNumber[idx] % history_size_;
-              params_[latestVersion][idx]->copyFrom(params_[pastVersion][idx]);
-              if(scaleLearningRate_) {
-                shardOpt_[idx]->update(params_[latestVersion][idx],
-                                       grads_[idx],
-                                       batch_words / avgBatchWords_);
-              } else {
-                shardOpt_[idx]->update(params_[latestVersion][idx],
-                                       grads_[idx]);
-              }
-
-              if(movingAvg_)
-                updateMovingAverage(paramsAvg_[idx],
-                                    params_[latestVersion][idx],
-                                    scheduler_->numberOfBatches());
-
-            },
-            idx,
-            pos));
-
-        pos += shardSize_;
-      }
-      for(auto&& t : threads)
-        t.join();
-    }
-  }
-
-  void updateMovingAverage(Tensor paramsAvg, Tensor params, size_t batches) {
-    float decay = min(mvDecay_, (float)(batches + 1) / (float)(batches + 10));
-    Element(_1 = (decay * _1) + ((1.f - decay) * _2), paramsAvg, params);
-  }
-
-  void execute(Ptr<data::Batch> batch) {
-    if(first_) {
-      // initialize the parameters
-      for(size_t i = 0; i < graphs_.size(); ++i) {
-        // takes care of thead_local stuff
-        THREAD_GUARD(builders_[i]->build(graphs_[i], batch);
-                     graphs_[i]->forward(););
-
-        globalVersionNumber.push_back(0);
-        std::vector<int> localVersion;
-        for(int j = 0; j < graphs_.size(); j++)
-          localVersion.push_back(0);
-
-        localVersionNumbers.push_back(localVersion);
-      }
-
-      if(params_[0].size() == 0) {
-        int totalSize = graphs_[0]->params()->vals()->size();
-        shardSize_ = ceil(totalSize / devices_.size());
-
-        int pos = 0;
-        // parameter sharding
-        for(auto device : devices_) {
-          int __size__ = min(shardSize_, totalSize);
-          totalSize -= __size__;
-
-          for(int h_id = 0; h_id < history_size_; h_id++) {
-            Tensor param;
-            Ptr<TensorAllocator> allocator = New<TensorAllocator>(device);
-            allocator->reserveExact(__size__ * sizeof(float));
-            allocator->allocate(param, {1, __size__});
-            paramsAlloc_.push_back(allocator);
-
-            param->copyFrom(
-                graphs_[0]->params()->vals()->subtensor(pos, __size__));
-            params_[h_id].push_back(param);
-          }
-
-          if(drop_rate_)
-            tmpTensor.push_back(newTensor(__size__, device));
-          pos += __size__;
-        }
-      }
-      if(grads_.size() == 0) {
-        int totalSize = graphs_[0]->params()->vals()->size();
-
-        for(auto device : devices_) {
-          int __size__ = min(shardSize_, totalSize);
-          totalSize -= __size__;
-          Tensor grad_;
-          Ptr<TensorAllocator> allocator_ = New<TensorAllocator>(device);
-
-          allocator_->reserveExact(__size__ * sizeof(float));
-          allocator_->allocate(grad_, {1, __size__});
-          gradsAlloc_.push_back(allocator_);
-          grads_.push_back(grad_);
-        }
-      }
-      if(movingAvg_) {
-        if(paramsAvg_.size() == 0) {
-          int totalSize = graphs_[0]->params()->vals()->size();
-
-          int i = 0;
-          for(auto device : devices_) {
-            int __size__ = min(shardSize_, totalSize);
-            totalSize -= __size__;
-            Tensor paramAvg;
-            Ptr<TensorAllocator> allocator = New<TensorAllocator>(device);
-
-            allocator->reserveExact(__size__ * sizeof(float));
-            allocator->allocate(paramAvg, {1, __size__});
-
-            paramAvg->copyFrom(params_[0][i++]);
-
-            paramsAllocAvg_.push_back(allocator);
-            paramsAvg_.push_back(paramAvg);
-          }
-        }
-      }
-
-      if(drop_rate_ && first_) {
-        int totalSize = graphs_[0]->params()->vals()->size();
-        int sparseCap = totalSize * 1.2 * (1.0 - drop_rate_);
-        for(auto device : devices_) {
-          sparseGrads_.push_back(
-              SparseTensor(new SparseTensorBase(sparseCap, device)));
-          localSparseGrads_.push_back(
-              SparseTensor(new SparseTensorBase(sparseCap, device)));
-          tmpSparseDelta.push_back(SparseTensor(
-              new SparseTensorBase(sparseCap / devices_.size(), device)));
-          std::vector<SparseTensor> tmp;
-          for(int i = 0; i < devices_.size(); i++)
-            tmp.push_back(SparseTensor(
-                new SparseTensorBase(sparseCap / devices_.size(), device)));
-          localSparseDelta.push_back(tmp);
-        }
-      }
-
-      first_ = false;
-    }
-
-    auto task = [this](Ptr<data::Batch> batch) {
-      static size_t i = 0;
-      thread_local Ptr<ExpressionGraph> graph;
-      thread_local Ptr<models::ModelBase> builder;
-      thread_local size_t t = 0;
-      thread_local size_t num_seen_words = 0;
-
-      thread_local Tensor accGradients;
-      thread_local Ptr<TensorAllocator> accAlloc;
-
-      // gradient drop purpose
-      thread_local GradientDrop dropper;
-
-      thread_local size_t my_id = 0;
-
-      if(!graph) {
-        std::lock_guard<std::mutex> lock(sync_);
-        my_id = i;
-        graph = graphs_[i];
-        builder = builders_[i++];
-      }
-
-      if(!dropper) {
-        std::lock_guard<std::mutex> lock(sync_);
-        dropper = GradientDrop(new GradientDropBase());
-        std::vector<GradientDrop> tmp;
-        for(int i = 0; i < devices_.size(); i++)
-          tmp.push_back(GradientDrop(new GradientDropBase()));
-        fetchDropper.push_back(tmp);
-      }
-
-      auto costNode = builder->build(graph, batch);
-
-      if(t % tau_ == 0) {
-
-        if(drop_rate_ && t > 0)
-          sparseFetchParams(graph->params()->vals(), my_id);
-        else
-          fetchParams(graph->params()->vals(),
-                      params_[globalVersionNumber[my_id] % history_size_]);
-
-      }
-
-      graph->forward();
-      float cost = costNode->scalar();
-      graph->backward();
-
-      //Get batch stats
-      size_t batch_words = batch->words();
-
-      Tensor gradients;
-      if(tau_ > 1) {
-        if(t == 0) {
-          accAlloc = New<TensorAllocator>(graph->getDevice());
-          accAlloc->reserveExact(graph->params()->grads()->memory()->size());
-          accAlloc->allocate(accGradients, graph->params()->grads()->shape());
-          accGradients->set(0);
-        }
-
-        Element(_1 += _2, accGradients, graph->params()->grads());
-        gradients = accGradients;
-        num_seen_words += batch_words; //Keep track of how many words we've calculated the error from
-      }
-      else {
-        gradients = graph->params()->grads();
-        num_seen_words = batch_words;
-      }
-
-      t++;
-
-      if(t % tau_ == 0) {
-        if(drop_rate_) {
-          dropper->dropGraph(
-              gradients, localSparseGrads_[my_id], drop_rate_);
-          sparsePush(localSparseGrads_[my_id], num_seen_words);
-        } else {
-          pushGradients(gradients, num_seen_words);
-        }
-        num_seen_words = 0; //Reset the counter of seen words after gradient update
-
-        if(tau_ > 1) {
-          gradients->set(0);
-        }
-
-      }
-
-      if(scheduler_) {
-        boost::upgrade_lock<boost::shared_mutex> lock(schedulerMutex_);
-        {
-          boost::upgrade_to_unique_lock<boost::shared_mutex> uniqueLock(lock);
-          scheduler_->update(cost, batch);
-        }
-
-        if(scheduler_->saving()) {
-          boost::upgrade_to_unique_lock<boost::shared_mutex> uniqueLock(lock);
-          if(movingAvg_)
-            fetchParams(graph->params()->vals(), paramsAvg_);
-          this->save(graph);
-        }
-
-        if(scheduler_->validating()) {
-          boost::upgrade_to_unique_lock<boost::shared_mutex> uniqueLock(lock);
-          if(movingAvg_)
-            fetchParams(graph->params()->vals(), paramsAvg_);
-          scheduler_->validate(graph);
-        }
-
-        /*if(movingAvg_) {
-          size_t injectFreq = options_->get<size_t>("moving-inject-freq");
-          if(injectFreq && scheduler_->numberOfBatches() % injectFreq == 0) {
-            boost::upgrade_to_unique_lock<boost::shared_mutex> uniqueLock(lock);
-
-            LOG(info)->info("{} : Injecting moving average into training parameters",
-                            scheduler_->numberOfBatches());
-            for(int idx = 0; idx < paramsAvg_.size(); idx++) {
-              std::lock_guard<std::mutex> guard(shardSync_[idx]);
-              params_[my_id][idx]->copyFrom(paramsAvg_[idx]);
-            }
-          }
-        }*/
-      }
-    };
-
-    pool_.enqueue(task, batch);
-  }
-
-public:
-  template <class... Args>
-  AsyncGraphGroup(Ptr<Config> options, Args... args)
-      : GraphGroup(options),
-        devices_{options_->get<std::vector<size_t>>("devices")},
-        pool_{devices_.size(), devices_.size()},
-        shardSync_{devices_.size()},
-        movingAvg_{options_->get<bool>("moving-average")},
-        mvDecay_{(float)options_->get<double>("moving-decay")},
-        drop_rate_{options_->get<double>("drop-rate")},
-        tau_{options_->get<size_t>("tau")} {
-    if(drop_rate_ > 0.0) {
-      history_size_ = devices_.size() * 1.5;
-    }
-    for(int i = 0; i < history_size_; i++)
-      params_.push_back(std::vector<Tensor>());
-    for(auto device : devices_) {
-      auto graph = New<ExpressionGraph>();
-      graph->setDevice(device);
-      graph->reserveWorkspaceMB(options_->get<size_t>("workspace"));
-      graphs_.push_back(graph);
-      shardOpt_.push_back(Optimizer(options_));
-      builders_.push_back(models::from_config(options_));
-    }
-  }
-
-  void update(Ptr<data::Batch> batch) { execute(batch); }
-
-  void load() {
-    if(!options_->get<bool>("no-reload")) {
-      std::string init = options_->get<std::string>("model");
-      if(boost::filesystem::exists(init)) {
-        size_t i = 0;
-        if(scheduler_)
-          scheduler_->load(init);
-        for(auto graph : graphs_)
-          builders_[i++]->load(graph, init);
-      }
-    }
-  }
-
-  void save(bool final = false) { save(graphs_[0], final); }
-
-  void save(Ptr<ExpressionGraph> graph, bool final = false) {
-    int idx = 0;
-    for(int i = 0; i < graphs_.size(); ++i) {
-      if(graph == graphs_[i]) {
-        idx = i;
-        break;
-      }
-    }
-
-    if(options_->get<bool>("overwrite")) {
-      std::string name = options_->get<std::string>("model");
-
-      builders_[idx]->save(graphs_[idx], name, true);
-      if(scheduler_)
-        scheduler_->save(name);
-    } else {
-      std::string name = options_->get<std::string>("model");
-
-      if(!final) {
-        std::string numberOfBatches
-            = scheduler_ ? std::to_string(scheduler_->numberOfBatches()) :
-                           "unknown";
-        std::string nameOverwrite = name;
-        nameOverwrite.replace(
-            name.size() - 4, 4, ".iter" + numberOfBatches + ".npz");
-        builders_[idx]->save(graphs_[idx], nameOverwrite);
-      }
-
-      builders_[idx]->save(graphs_[idx], name, true);
-      if(scheduler_)
-        scheduler_->save(name);
-    }
-  }
-
-  Ptr<data::BatchStats> collectStats() {
-    return builders_[0]->collectStats(graphs_[0]);
-  }
-};
-=======
->>>>>>> 6ddf2e8e
 }