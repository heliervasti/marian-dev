--- conflicted
+++ resolved
@@ -21,15 +21,9 @@
   void execute(Ptr<data::Batch> batch);
 
 public:
-<<<<<<< HEAD
-  SingletonGraph(Ptr<Options> options)
-    : GraphGroup(options) {
-=======
-  SingletonGraph(Ptr<Options> config, Ptr<IMPIWrapper> mpi)
-      : GraphGroup(config),
-        ExponentialSmoothing(config) {
+  SingletonGraph(Ptr<Options> options, Ptr<IMPIWrapper> mpi)
+      : GraphGroup(config) {
     ABORT_IF(mpi->numMPIProcesses() != 1, "SingletonGraph does not support multiple MPI processes");
->>>>>>> 7e517e2e
     // Get device ID
     auto devices = Config::getDevices(options_);
     ABORT_IF(devices.size() != 1, "Only one device ID should be provided for singleton training");
