
#include "marian.h"
#include "mnist.h"
#include "vocab.h"
#include <assert.h>

using namespace marian;
using namespace keywords;

<<<<<<< HEAD
ExpressionGraph build_graph(int cuda_device,
                            int source_vocabulary_size,
                            int target_vocabulary_size,
                            int embedding_size,
                            int hidden_size,
                            int num_source_tokens,
                            int num_target_tokens) {
  std::cerr << "Building computation graph..." << std::endl;

  int input_size = source_vocabulary_size;
  int output_size = target_vocabulary_size;
  int num_inputs = num_source_tokens;
  int num_outputs = num_target_tokens;

  ExpressionGraph g(cuda_device);
=======
const int input_size = 10;
const int output_size = 15;
const int embedding_size = 8;
const int hidden_size = 5;
const int batch_size = 25;
const int num_inputs = 8;
const int num_outputs = 6;

ExpressionGraph build_graph() {
  std::cerr << "Building computation graph..." << std::endl;

  ExpressionGraph g;
>>>>>>> 2892fe0f
  std::vector<Expr> X, Y, H, S;

  // We're including the stop symbol here.
  for (int t = 0; t <= num_inputs; ++t) {
    std::stringstream ss;
    ss << "X" << t;
    X.emplace_back(named(g.input(shape={whatevs, input_size}), ss.str()));
  }

  // We're including the stop symbol here.
  for (int t = 0; t <= num_outputs; ++t) {
    std::stringstream ss;
    ss << "Y" << t;
    Y.emplace_back(named(g.input(shape={whatevs, output_size}), ss.str()));
  }

  // Source embeddings.
  Expr E = named(g.param(shape={input_size, embedding_size},
                         init=uniform()), "E");

  // Source RNN parameters.
  Expr Wxh = named(g.param(shape={embedding_size, hidden_size},
                   init=uniform()), "Wxh");
  Expr Whh = named(g.param(shape={hidden_size, hidden_size},
                   init=uniform()), "Whh");
  Expr bh = named(g.param(shape={1, hidden_size},
                  init=uniform()), "bh");
  Expr h0 = named(g.param(shape={1, hidden_size},
                  init=uniform()), "h0");

  std::cerr << "Building encoder RNN..." << std::endl;
  H.emplace_back(tanh(dot(dot(X[0], E), Wxh) + dot(h0, Whh) + bh));
  for (int t = 1; t <= num_inputs; ++t) {
    H.emplace_back(tanh(dot(dot(X[t], E), Wxh) + dot(H[t-1], Whh) + bh));
  }

  // Target RNN parameters.
  Expr Wxh_d = named(g.param(shape={output_size, hidden_size},
                     init=uniform()), "Wxh_d");
  Expr Whh_d = named(g.param(shape={hidden_size, hidden_size},
                     init=uniform()), "Whh_d");
  Expr bh_d = named(g.param(shape={1, hidden_size},
                    init=uniform()), "bh_d");

  std::cerr << "Building decoder RNN..." << std::endl;
  auto h0_d = H[num_inputs];
  S.emplace_back(tanh(dot(Y[0], Wxh_d) + dot(h0_d, Whh_d) + bh_d));
  for (int t = 1; t < num_outputs; ++t) {
    S.emplace_back(tanh(dot(Y[t], Wxh_d) + dot(S[t-1], Whh_d) + bh_d));
  }

  // Output linear layer before softmax.
  Expr Why = named(g.param(shape={hidden_size, output_size},
                           init=uniform()), "Why");
  Expr by = named(g.param(shape={1, output_size},
                          init=uniform()), "by");

  std::cerr << "Building output layer..." << std::endl;

  // Softmax layer and cost function.
  std::vector<Expr> Yp;
  Yp.emplace_back(named(softmax(dot(h0_d, Why) + by), "pred"));
  Expr cross_entropy = sum(Y[0] * log(Yp[0]), axis=1);
  for (int t = 1; t <= num_outputs; ++t) {
    Yp.emplace_back(named(softmax(dot(S[t-1], Why) + by), "pred"));
    cross_entropy = cross_entropy + sum(Y[t] * log(Yp[t]), axis=1);
  }
  auto cost = named(-mean(cross_entropy, axis=0), "cost");

  std::cerr << "Done." << std::endl;

  return g;
}

int main(int argc, char** argv) {
#if 1
  std::cerr << "Loading the data... ";
  Vocab source_vocab, target_vocab;

  // read parallel corpus from file
  std::fstream source_file("../examples/mt/dev/newstest2013.de");
  std::fstream target_file("../examples/mt/dev/newstest2013.en");

  // Right now we're only reading the first few sentence pairs, and defining
  // that as the step size.
  int batch_size = 64;
  int num_source_tokens = -1;
  int num_target_tokens = -1;
  std::vector<std::vector<size_t> > source_sentences, target_sentences;
  std::string source_line, target_line;
  while (getline(source_file, source_line)) {
    getline(target_file, target_line);
    std::vector<size_t> source_ids = source_vocab.ProcessSentence(source_line);
    source_ids.push_back(source_vocab.GetEOS()); // Append EOS token.
    std::vector<size_t> target_ids = target_vocab.ProcessSentence(target_line);
    target_ids.push_back(target_vocab.GetEOS()); // Append EOS token.
    source_sentences.push_back(source_ids);
    target_sentences.push_back(target_ids);
    if (num_source_tokens < 0 || source_ids.size() > num_source_tokens) {
      num_source_tokens = source_ids.size();
    }
    if (num_target_tokens < 0 || target_ids.size() > num_target_tokens) {
      num_target_tokens = target_ids.size();
    }
    if (source_sentences.size() == batch_size) break;
  }
  std::cerr << "Done." << std::endl;
  std::cerr << source_sentences.size()
            << " sentence pairs read." << std::endl;
  std::cerr << "Source vocabulary size: " << source_vocab.Size() << std::endl;
  std::cerr << "Target vocabulary size: " << target_vocab.Size() << std::endl;
  std::cerr << "Max source tokens: " << num_source_tokens << std::endl;
  std::cerr << "Max target tokens: " << num_target_tokens << std::endl;

  // Padding the source and target sentences.
  for (auto &sentence : source_sentences) {
    for (int i = sentence.size(); i < num_source_tokens; ++i) {
      sentence.push_back(source_vocab.GetPAD());
    }
  }
  for (auto &sentence : target_sentences) {
    for (int i = sentence.size(); i < num_target_tokens; ++i) {
      sentence.push_back(target_vocab.GetPAD());
    }
  }

  std::cerr << "Building the encoder-decoder computation graph..." << std::endl;

  // Build the encoder-decoder computation graph.
<<<<<<< HEAD
  int embedding_size = 50;
  int hidden_size = 100;
  ExpressionGraph g = build_graph(0, // cuda device.
                                  source_vocab.Size(),
                                  target_vocab.Size(),
                                  embedding_size,
                                  hidden_size,
                                  num_source_tokens-1,
                                  num_target_tokens-1);

  std::cerr << "Attaching the data to the computation graph..." << std::endl;

  // Convert the data to dense one-hot vectors.
  // TODO: make the graph handle sparse indices with a proper lookup layer.
  for (int t = 0; t < num_source_tokens; ++t) {
    Tensor Xt({batch_size, static_cast<int>(source_vocab.Size())});
    std::vector<float> values(batch_size * source_vocab.Size(), 0.0);
    int k = 0;
    for (int i = 0; i < batch_size; ++i) {
      values[k + source_sentences[i][t]] = 1.0;
      k += source_vocab.Size();
    }
    thrust::copy(values.begin(), values.end(), Xt.begin());
    // Attach this slice to the graph.
    std::stringstream ss;
    ss << "X" << t;
    g[ss.str()] = Xt;
  }

  for (int t = 0; t < num_target_tokens; ++t) {
    Tensor Yt({batch_size, static_cast<int>(target_vocab.Size())});
    std::vector<float> values(batch_size * target_vocab.Size(), 0.0);
    int k = 0;
    for (int i = 0; i < batch_size; ++i) {
      values[k + target_sentences[i][t]] = 1.0;
      k += target_vocab.Size();
    }
    thrust::copy(values.begin(), values.end(), Yt.begin());
    // Attach this slice to the graph.
    std::stringstream ss;
    ss << "Y" << t;
    g[ss.str()] = Yt;
  }

#else

  int source_vocabulary_size = 10;
  int target_vocabulary_size = 15;
  int embedding_size = 8;
  int hidden_size = 5;
  int batch_size = 25;
  int num_source_tokens = 8;
  int num_target_tokens = 6;

  // Build the encoder-decoder computation graph.
  ExpressionGraph g = build_graph(0, // cuda device.
                                  source_vocabulary_size,
                                  target_vocabulary_size,
                                  embedding_size,
                                  hidden_size,
                                  num_source_tokens,
                                  num_target_tokens);

  int input_size = source_vocabulary_size;
  int output_size = target_vocabulary_size;
  int num_inputs = num_source_tokens;
  int num_outputs = num_target_tokens;
=======
  ExpressionGraph g = build_graph();
>>>>>>> 2892fe0f

  // Generate input data (include the stop symbol).
  for (int t = 0; t <= num_inputs; ++t) {
    Tensor Xt({batch_size, input_size});
    float max = 1.;
    std::vector<float> values(batch_size * input_size);
    std::vector<float> classes(batch_size * output_size, 0.0);
    int k = 0;
    for (int i = 0; i < batch_size; ++i) {
      for (int j = 0; j < input_size; ++j, ++k) {
         values[k] = max * (2.0*static_cast<float>(rand()) / RAND_MAX - 1.0);
      }
    }
    thrust::copy(values.begin(), values.end(), Xt.begin());
    std::stringstream ss;
    ss << "X" << t;
    g[ss.str()] = Xt;
  }

  // Generate output data (include the stop symbol).
  for (int t = 0; t <= num_outputs; ++t) {
    Tensor Yt({batch_size, output_size});

    std::vector<float> classes(batch_size * output_size, 0.0);
    int l = 0;
    for (int i = 0; i < batch_size; ++i) {
      int gold = output_size * static_cast<float>(rand()) / RAND_MAX;
      classes[l + gold] = 1.0;
      l += output_size;
    }
    thrust::copy(classes.begin(), classes.end(), Yt.begin());
    std::stringstream ss;
    ss << "Y" << t;
    g[ss.str()] = Yt;
  }
  
#endif

  std::cerr << "Printing the computation graph..." << std::endl;
  std::cout << g.graphviz() << std::endl;

  std::cerr << "Running the forward step..." << std::endl;
  g.forward(batch_size);
  std::cerr << "Running the backward step..." << std::endl;
  g.backward();
  std::cerr << "Done." << std::endl;

  std::cerr << g["cost"].val().Debug() << std::endl;

#if 0
  std::cerr << g["X0"].val().Debug() << std::endl;
  std::cerr << g["Y0"].val().Debug() << std::endl;
  std::cerr << g["Whh"].grad().Debug() << std::endl;
  std::cerr << g["bh"].grad().Debug() << std::endl;
  std::cerr << g["Why"].grad().Debug() << std::endl;
  std::cerr << g["by"].grad().Debug() << std::endl;
  std::cerr << g["Wxh"].grad().Debug() << std::endl;
  std::cerr << g["h0"].grad().Debug() << std::endl;
#endif

  return 0;
}<|MERGE_RESOLUTION|>--- conflicted
+++ resolved
@@ -7,9 +7,7 @@
 using namespace marian;
 using namespace keywords;
 
-<<<<<<< HEAD
-ExpressionGraph build_graph(int cuda_device,
-                            int source_vocabulary_size,
+ExpressionGraph build_graph(int source_vocabulary_size,
                             int target_vocabulary_size,
                             int embedding_size,
                             int hidden_size,
@@ -22,21 +20,7 @@
   int num_inputs = num_source_tokens;
   int num_outputs = num_target_tokens;
 
-  ExpressionGraph g(cuda_device);
-=======
-const int input_size = 10;
-const int output_size = 15;
-const int embedding_size = 8;
-const int hidden_size = 5;
-const int batch_size = 25;
-const int num_inputs = 8;
-const int num_outputs = 6;
-
-ExpressionGraph build_graph() {
-  std::cerr << "Building computation graph..." << std::endl;
-
   ExpressionGraph g;
->>>>>>> 2892fe0f
   std::vector<Expr> X, Y, H, S;
 
   // We're including the stop symbol here.
@@ -166,11 +150,9 @@
   std::cerr << "Building the encoder-decoder computation graph..." << std::endl;
 
   // Build the encoder-decoder computation graph.
-<<<<<<< HEAD
   int embedding_size = 50;
   int hidden_size = 100;
-  ExpressionGraph g = build_graph(0, // cuda device.
-                                  source_vocab.Size(),
+  ExpressionGraph g = build_graph(source_vocab.Size(),
                                   target_vocab.Size(),
                                   embedding_size,
                                   hidden_size,
@@ -234,9 +216,6 @@
   int output_size = target_vocabulary_size;
   int num_inputs = num_source_tokens;
   int num_outputs = num_target_tokens;
-=======
-  ExpressionGraph g = build_graph();
->>>>>>> 2892fe0f
 
   // Generate input data (include the stop symbol).
   for (int t = 0; t <= num_inputs; ++t) {
@@ -272,7 +251,6 @@
     ss << "Y" << t;
     g[ss.str()] = Yt;
   }
-  
 #endif
 
   std::cerr << "Printing the computation graph..." << std::endl;
