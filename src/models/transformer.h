--- conflicted
+++ resolved
@@ -56,11 +56,7 @@
   static Expr transposedLogMask(Expr mask) { // mask: [-4: beam depth=1, -3: batch size, -2: vector dim=1, -1: max length]
     auto ms = mask->shape();
     mask = (1 - mask) * -99999999.f;
-<<<<<<< HEAD
-    return reshape(mask, {ms[-3], 1, ms[-2]/*1?*/, ms[-1]}); // [-4: batch size, -3: num heads broadcast=1, -2: max length broadcast=1, -1: max length]
-=======
-    return reshape(mask, {ms[-3], 1, ms[-2], ms[-1]});
->>>>>>> c7658695
+    return reshape(mask, {ms[-3], 1, ms[-2], ms[-1]}); // [-4: batch size, -3: num heads broadcast=1, -2: max length broadcast=1, -1: max length]
   }
 
   static Expr SplitHeads(Expr input, int dimHeads) {
@@ -347,14 +343,9 @@
     // TODO: Does this really make sense? We don't drop out the final softmax either...
     float dropProb
         = inference ? 0 : options->get<float>("transformer-dropout-attention");
-<<<<<<< HEAD
-    if(dropProb)
-      weights = dropout(weights, dropout_prob=dropProb);
-=======
 
     if(dropProb)
       weights = dropout(weights, dropProb);
->>>>>>> c7658695
 
     // apply attention weights to values
     auto output = bdot(weights, v);   // [-4: beam depth * batch size, -3: num heads, -2: max tgt length, -1: split vector dim]
@@ -425,7 +416,6 @@
       if(i > 0)
         prefixProj += "_enc" + std::to_string(i + 1);
 
-<<<<<<< HEAD
 #if 1 // [fseide]
       auto Wk = noQKProjection ? Expr() : graph->param(prefixProj + "_Wk",
                              {dimModel, dimModel},
@@ -447,11 +437,6 @@
                              init = inits::glorot_uniform);
       auto bk = graph->param(
           prefixProj + "_bk", {1, dimModel}, init = inits::zeros);
-=======
-      auto Wk = graph->param(
-          prefixProj + "_Wk", {dimModel, dimModel}, inits::glorot_uniform);
-      auto bk = graph->param(prefixProj + "_bk", {1, dimModel}, inits::zeros);
->>>>>>> c7658695
 
       auto Wv = graph->param(
           prefixProj + "_Wv", {dimModel, dimModel}, inits::glorot_uniform);
@@ -607,11 +592,7 @@
     float ffnDropProb
         = inference ? 0 : options->get<float>("transformer-dropout-ffn");
     if(ffnDropProb)
-<<<<<<< HEAD
-      output = dropout(output, dropout_prob = ffnDropProb);
-=======
       output = dropout(output, ffnDropProb);
->>>>>>> c7658695
 
     output = affine(output, W2, b2);
 
