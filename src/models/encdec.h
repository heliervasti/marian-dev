#pragma once

#include "marian.h"

namespace marian {

class EncoderBase {
protected:
  Ptr<Config> options_;
  std::string prefix_{"encoder"};
  bool inference_{false};

  virtual std::tuple<Expr, Expr> lookup(Expr srcEmbeddings,
                                        Ptr<data::CorpusBatch> batch,
                                        size_t index) {
    using namespace keywords;

    auto subBatch = (*batch)[index];

    int dimBatch = subBatch->batchSize();
    int dimEmb = srcEmbeddings->shape()[1];
    int dimWords = subBatch->batchWidth();

    auto graph = srcEmbeddings->graph();
    auto chosenEmbeddings = rows(srcEmbeddings, subBatch->indices());

    auto batchEmbeddings = reshape(chosenEmbeddings, {dimBatch, dimEmb, dimWords});
    auto batchMask = graph->constant({dimBatch, 1, dimWords},
                                     init = inits::from_vector(subBatch->mask()));

    return std::make_tuple(batchEmbeddings, batchMask);
  }

public:
  template <class... Args>
  EncoderBase(Ptr<Config> options, Args... args)
      : options_(options),
        prefix_(Get(keywords::prefix, "encoder", args...)),
        inference_(Get(keywords::inference, false, args...)) {}

  virtual Ptr<EncoderState> build(Ptr<ExpressionGraph>,
                                  Ptr<data::CorpusBatch>,
                                  size_t) = 0;

  template <typename T>
  T opt(const std::string& key) {
    return options_->get<T>(key);
  }
};

class DecoderBase {
protected:
  Ptr<Config> options_;
  std::string prefix_{"decoder"};

  bool inference_{false};

public:
  template <class... Args>
  DecoderBase(Ptr<Config> options, Args... args)
      : options_(options),
        prefix_(Get(keywords::prefix, "decoder", args...)),
        inference_(Get(keywords::inference, false, args...)) {}

  virtual Ptr<DecoderState> startState(Ptr<EncoderState> encState) = 0;
  virtual Ptr<DecoderState> step(Ptr<ExpressionGraph>, Ptr<DecoderState>) = 0;

  virtual std::tuple<Expr, Expr> groundTruth(Ptr<DecoderState> state,
                                             Ptr<ExpressionGraph> graph,
                                             Ptr<data::CorpusBatch> batch,
                                             size_t index) {
    using namespace keywords;

    int dimVoc = opt<std::vector<int>>("dim-vocabs").back();
<<<<<<< HEAD
    int dimEmb = opt<int>("dim-emb");
    auto yEmb = embedding(graph)
                ("prefix", prefix_ + "_Wemb")
                ("dimVocab", dimVoc)
                ("dimEmb", dimEmb)
=======
    auto embFile = opt<std::vector<std::string>>("embedding-vectors").back();
    auto yEmb = embedding(graph)
                ("prefix", prefix_ + "_Wemb")
                ("dimVocab", dimVoc)
                ("dimEmb", opt<int>("dim-emb"))
                ("embFile", embFile)
                ("normalization", opt<bool>("embedding-normalization"))
>>>>>>> b4b768e7
                .construct();

    auto subBatch = (*batch)[index];
    int dimBatch = subBatch->batchSize();
    int dimWords = subBatch->batchWidth();

    auto chosenEmbeddings = rows(yEmb, subBatch->indices());

    if() {
      auto yEmbFixed = graph->param(prefix_ + "_WembFix", {dimVoc, opt<int>("dim-emb")},
                                    init=inits::glorot_uniform,
                                    fixed=true);
      auto chosenEmbeddingsFixed = rows(yEmbFixed, subBatch->indices());
      chosenEmbeddings = chosenEmbeddings + chosenEmbeddingsFixed;
    }

    auto y = reshape(chosenEmbeddings, {dimBatch, opt<int>("dim-emb"), dimWords});

    auto yMask = graph->constant({dimBatch, 1, dimWords},
                                 init = inits::from_vector(subBatch->mask()));

    auto yIdx = graph->constant({(int)subBatch->indices().size(), 1},
                                init = inits::from_vector(subBatch->indices()));

    auto yShifted = shift(y, {0, 0, 1, 0});

    state->setTargetEmbeddings(yShifted);

    return std::make_tuple(yMask, yIdx);
  }

  virtual void selectEmbeddings(Ptr<ExpressionGraph> graph,
                                Ptr<DecoderState> state,
                                const std::vector<size_t>& embIdx) {
    using namespace keywords;

    int dimTrgEmb = opt<int>("dim-emb");
    int dimTrgVoc = opt<std::vector<int>>("dim-vocabs").back();

    Expr selectedEmbs;
    if(embIdx.empty()) {
      selectedEmbs = graph->constant({1, dimTrgEmb},
                                     init = inits::zeros);
    } else {
      auto embFile = opt<std::vector<std::string>>("embedding-vectors").back();
      auto yEmb = embedding(graph)
                  ("prefix", prefix_ + "_Wemb")
                  ("dimVocab", dimTrgVoc)
                  ("dimEmb", opt<int>("dim-emb"))
                  ("embFile", embFile)
                  ("normalization", opt<bool>("embedding-normalization"))
                  .construct();
      selectedEmbs = rows(yEmb, embIdx);

      selectedEmbs
          = reshape(selectedEmbs, {1, dimTrgEmb, 1, (int)embIdx.size()});
    }
    state->setTargetEmbeddings(selectedEmbs);
  }

  virtual const std::vector<Expr> getAlignments() {
    return {};
  };

  template <typename T>
  T opt(const std::string& key) {
    return options_->get<T>(key);
  }
};

class EncoderDecoderBase {
public:
  virtual void load(Ptr<ExpressionGraph>, const std::string&) = 0;

  virtual void save(Ptr<ExpressionGraph>, const std::string&) = 0;

  virtual void save(Ptr<ExpressionGraph>, const std::string&, bool) = 0;

  virtual void selectEmbeddings(Ptr<ExpressionGraph> graph,
                                Ptr<DecoderState> state,
                                const std::vector<size_t>&) = 0;

  virtual Ptr<DecoderState> step(Ptr<ExpressionGraph> graph,
                                 Ptr<DecoderState>,
                                 const std::vector<size_t>&,
                                 const std::vector<size_t>&) = 0;

  virtual Ptr<DecoderState> step(Ptr<ExpressionGraph>, Ptr<DecoderState>) = 0;

  virtual Expr build(Ptr<ExpressionGraph> graph,
                     Ptr<data::CorpusBatch> batch,
                     bool clearGraph = true) = 0;

  virtual Ptr<EncoderBase> getEncoder() = 0;
  virtual Ptr<DecoderBase> getDecoder() = 0;
};

template <class Encoder, class Decoder>
class EncoderDecoder : public EncoderDecoderBase {
protected:
  Ptr<Config> options_;
  std::string prefix_;

  Ptr<EncoderBase> encoder_;
  Ptr<DecoderBase> decoder_;

  std::vector<size_t> batchIndices_;

  bool inference_{false};

public:
  typedef data::Corpus dataset_type;

  template <class... Args>
  EncoderDecoder(Ptr<Config> options, Args... args)
      : EncoderDecoder(options, {0, 1}, args...) {}

  template <class... Args>
  EncoderDecoder(Ptr<Config> options,
                 const std::vector<size_t>& batchIndices,
                 Args... args)
      : options_(options),
        batchIndices_(batchIndices),
        prefix_(Get(keywords::prefix, "", args...)),
        encoder_(New<Encoder>(
            options, keywords::prefix = prefix_ + "encoder", args...)),
        decoder_(New<Decoder>(
            options, keywords::prefix = prefix_ + "decoder", args...)),
        inference_(Get(keywords::inference, false, args...)) {}

  Ptr<EncoderBase> getEncoder() { return encoder_; }

  Ptr<DecoderBase> getDecoder() { return decoder_; }

  virtual void load(Ptr<ExpressionGraph> graph, const std::string& name) {
    graph->load(name);
  }

  virtual void save(Ptr<ExpressionGraph> graph,
                    const std::string& name,
                    bool saveTranslatorConfig) {
    // ignore config for now
    graph->save(name);
    options_->saveModelParameters(name);
  }

  virtual void save(Ptr<ExpressionGraph> graph, const std::string& name) {
    graph->save(name);
    options_->saveModelParameters(name);
  }

  virtual void clear(Ptr<ExpressionGraph> graph) {
    graph->clear();
    encoder_ = New<Encoder>(options_,
                            keywords::prefix = prefix_ + "encoder",
                            keywords::inference = inference_);

    decoder_ = New<Decoder>(options_,
                            keywords::prefix = prefix_ + "decoder",
                            keywords::inference = inference_);
  }

  virtual Ptr<DecoderState> startState(Ptr<ExpressionGraph> graph,
                                       Ptr<data::CorpusBatch> batch) {
    return decoder_->startState(
        encoder_->build(graph, batch, batchIndices_.front()));
  }

  virtual Ptr<DecoderState> step(Ptr<ExpressionGraph> graph,
                                 Ptr<DecoderState> state) {
    return decoder_->step(graph, state);
  }

  virtual Ptr<DecoderState> step(Ptr<ExpressionGraph> graph,
                                 Ptr<DecoderState> state,
                                 const std::vector<size_t>& hypIndices,
                                 const std::vector<size_t>& embIndices) {
    auto selectedState = hypIndices.empty() ? state : state->select(hypIndices);

    selectEmbeddings(graph, selectedState, embIndices);
    selectedState->setSingleStep(true);
    auto nextState = step(graph, selectedState);
    nextState->setProbs(logsoftmax(nextState->getProbs()));
    return nextState;
  }

  virtual void selectEmbeddings(Ptr<ExpressionGraph> graph,
                                Ptr<DecoderState> state,
                                const std::vector<size_t>& embIdx) {
    return decoder_->selectEmbeddings(graph, state, embIdx);
  }

  virtual Expr build(Ptr<ExpressionGraph> graph,
                     Ptr<data::CorpusBatch> batch,
                     bool clearGraph = true) {
    using namespace keywords;

    if(clearGraph)
      clear(graph);

    auto state = startState(graph, batch);

    Expr trgMask, trgIdx;
    std::tie(trgMask, trgIdx)
        = decoder_->groundTruth(state, graph, batch, batchIndices_.back());

    auto nextState = step(graph, state);

    auto cost = CrossEntropyCost(prefix_ + "cost")
                  (nextState->getProbs(), trgIdx, mask = trgMask);

    if(options_->has("guided-alignment") && !inference_) {
      auto alignments = decoder_->getAlignments();
      UTIL_THROW_IF2(alignments.empty(), "Model does not seem to support alignments");
      auto att = concatenate(alignments, axis = 3);
      return cost + guidedAlignmentCost(graph, batch, options_, att);
    } else {
      return cost;
    }
  }

  virtual Expr build(Ptr<ExpressionGraph> graph,
                     Ptr<data::Batch> batch,
                     bool clearGraph = true) {
    auto corpusBatch = std::static_pointer_cast<data::CorpusBatch>(batch);
    return build(graph, corpusBatch, clearGraph);
  }

  Ptr<data::BatchStats> collectStats(Ptr<ExpressionGraph> graph) {
    auto stats = New<data::BatchStats>();

    size_t step = 10;
    size_t maxLength = opt<size_t>("max-length");
    size_t numFiles = opt<std::vector<std::string>>("train-sets").size();
    for(size_t i = step; i <= maxLength; i += step) {
      size_t batchSize = step;
      std::vector<size_t> lengths(numFiles, i);
      bool fits = true;
      do {
        auto batch = data::CorpusBatch::fakeBatch(
            lengths, batchSize, options_->has("guided-alignment"));
        build(graph, batch);
        fits = graph->fits();
        if(fits)
          stats->add(batch);
        batchSize += step;
      } while(fits);
    }
    return stats;
  }

  template <typename T>
  T opt(const std::string& key) {
    return options_->get<T>(key);
  }

  virtual Expr buildToScore(Ptr<ExpressionGraph> graph,
                            Ptr<data::CorpusBatch> batch,
                            bool clearGraph = true) {
    using namespace keywords;

    if(clearGraph)
      clear(graph);
    auto state = startState(graph, batch);

    Expr trgMask, trgIdx;
    std::tie(trgMask, trgIdx)
        = decoder_->groundTruth(state, graph, batch, batchIndices_.back());

    auto nextState = step(graph, state);

    return -sum(cross_entropy(nextState->getProbs(), trgIdx) * trgMask, axis=2);
  }
};
}<|MERGE_RESOLUTION|>--- conflicted
+++ resolved
@@ -72,36 +72,28 @@
     using namespace keywords;
 
     int dimVoc = opt<std::vector<int>>("dim-vocabs").back();
-<<<<<<< HEAD
     int dimEmb = opt<int>("dim-emb");
-    auto yEmb = embedding(graph)
-                ("prefix", prefix_ + "_Wemb")
-                ("dimVocab", dimVoc)
-                ("dimEmb", dimEmb)
-=======
-    auto embFile = opt<std::vector<std::string>>("embedding-vectors").back();
-    auto yEmb = embedding(graph)
-                ("prefix", prefix_ + "_Wemb")
-                ("dimVocab", dimVoc)
-                ("dimEmb", opt<int>("dim-emb"))
-                ("embFile", embFile)
-                ("normalization", opt<bool>("embedding-normalization"))
->>>>>>> b4b768e7
-                .construct();
+
+    auto yEmbFactory = embedding(graph)
+                       ("prefix", prefix_ + "_Wemb")
+                       ("dimVocab", dimVoc)
+                       ("dimEmb", dimEmb)
+                       ("fixed", opt<bool>("embedding-fix-trg"));
+                       
+    if(options_->has("embedding-vectors")) {
+      auto embFiles = opt<std::vector<std::string>>("embedding-vectors");
+      yEmbFactory
+        ("embFile", embFiles[index])
+        ("normalization", opt<bool>("embedding-normalization"));
+    }
+
+    auto yEmb = yEmbFactory.construct();
 
     auto subBatch = (*batch)[index];
     int dimBatch = subBatch->batchSize();
     int dimWords = subBatch->batchWidth();
 
     auto chosenEmbeddings = rows(yEmb, subBatch->indices());
-
-    if() {
-      auto yEmbFixed = graph->param(prefix_ + "_WembFix", {dimVoc, opt<int>("dim-emb")},
-                                    init=inits::glorot_uniform,
-                                    fixed=true);
-      auto chosenEmbeddingsFixed = rows(yEmbFixed, subBatch->indices());
-      chosenEmbeddings = chosenEmbeddings + chosenEmbeddingsFixed;
-    }
 
     auto y = reshape(chosenEmbeddings, {dimBatch, opt<int>("dim-emb"), dimWords});
 
@@ -131,13 +123,11 @@
       selectedEmbs = graph->constant({1, dimTrgEmb},
                                      init = inits::zeros);
     } else {
-      auto embFile = opt<std::vector<std::string>>("embedding-vectors").back();
+      // embeddings are loaded from model during translation, no fixing required
       auto yEmb = embedding(graph)
                   ("prefix", prefix_ + "_Wemb")
                   ("dimVocab", dimTrgVoc)
-                  ("dimEmb", opt<int>("dim-emb"))
-                  ("embFile", embFile)
-                  ("normalization", opt<bool>("embedding-normalization"))
+                  ("dimEmb", dimTrgEmb)
                   .construct();
       selectedEmbs = rows(yEmb, embIdx);
 
