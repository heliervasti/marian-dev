#pragma once

#include "marian.h"

namespace marian {

class EncoderBase {
protected:
  Ptr<Config> options_;
  std::string prefix_{"encoder"};
  bool inference_{false};

  virtual std::tuple<Expr, Expr> lookup(Expr srcEmbeddings,
                                        Ptr<data::CorpusBatch> batch,
                                        size_t index) {
    using namespace keywords;

    auto subBatch = (*batch)[index];

    int dimBatch = subBatch->batchSize();
    int dimEmb = srcEmbeddings->shape()[1];
    int dimWords = subBatch->batchWidth();

    auto graph = srcEmbeddings->graph();
    auto chosenEmbeddings = rows(srcEmbeddings, subBatch->indices());

    auto batchEmbeddings = reshape(chosenEmbeddings, {dimBatch, dimEmb, dimWords});
    auto batchMask = graph->constant({dimBatch, 1, dimWords},
                                     init = inits::from_vector(subBatch->mask()));

    return std::make_tuple(batchEmbeddings, batchMask);
  }

public:
  template <class... Args>
  EncoderBase(Ptr<Config> options, Args... args)
      : options_(options),
        prefix_(Get(keywords::prefix, "encoder", args...)),
        inference_(Get(keywords::inference, false, args...)) {}

  virtual Ptr<EncoderState> build(Ptr<ExpressionGraph>,
                                  Ptr<data::CorpusBatch>,
                                  size_t) = 0;

  template <typename T>
  T opt(const std::string& key) {
    return options_->get<T>(key);
  }
};

class DecoderBase {
protected:
  Ptr<Config> options_;
  std::string prefix_{"decoder"};

  bool inference_{false};

public:
  template <class... Args>
  DecoderBase(Ptr<Config> options, Args... args)
      : options_(options),
        prefix_(Get(keywords::prefix, "decoder", args...)),
        inference_(Get(keywords::inference, false, args...)) {}

  virtual Ptr<DecoderState> startState(Ptr<EncoderState> encState) = 0;
  virtual Ptr<DecoderState> step(Ptr<ExpressionGraph>, Ptr<DecoderState>) = 0;

  virtual std::tuple<Expr, Expr> groundTruth(Ptr<DecoderState> state,
                                             Ptr<ExpressionGraph> graph,
                                             Ptr<data::CorpusBatch> batch,
                                             size_t index) {
    using namespace keywords;

    int dimVoc = opt<std::vector<int>>("dim-vocabs").back();
    auto yEmb = embedding(graph)
                ("prefix", prefix_ + "_Wemb")
                ("dimVocab", dimVoc)
                ("dimEmb", opt<int>("dim-emb"))
                .construct();

    auto subBatch = (*batch)[index];
    int dimBatch = subBatch->batchSize();
    int dimWords = subBatch->batchWidth();

    auto chosenEmbeddings = rows(yEmb, subBatch->indices());

    auto y = reshape(chosenEmbeddings, {dimBatch, opt<int>("dim-emb"), dimWords});

    auto yMask = graph->constant({dimBatch, 1, dimWords},
                                 init = inits::from_vector(subBatch->mask()));

    auto yIdx = graph->constant({(int)subBatch->indices().size(), 1},
                                init = inits::from_vector(subBatch->indices()));

    auto yShifted = shift(y, {0, 0, 1, 0});

    state->setTargetEmbeddings(yShifted);

    return std::make_tuple(yMask, yIdx);
  }

  virtual void selectEmbeddings(Ptr<ExpressionGraph> graph,
                                Ptr<DecoderState> state,
                                const std::vector<size_t>& embIdx) {
    using namespace keywords;

    int dimTrgEmb = opt<int>("dim-emb");
    int dimTrgVoc = opt<std::vector<int>>("dim-vocabs").back();

    Expr selectedEmbs;
    if(embIdx.empty()) {
      selectedEmbs = graph->constant({1, dimTrgEmb},
                                     init = inits::zeros);
    } else {
      auto yEmb = embedding(graph)
                  ("prefix", prefix_ + "_Wemb")
                  ("dimVocab", dimTrgVoc)
                  ("dimEmb", opt<int>("dim-emb"))
                  .construct();
      selectedEmbs = rows(yEmb, embIdx);

      selectedEmbs
          = reshape(selectedEmbs, {1, dimTrgEmb, 1, (int)embIdx.size()});
    }
    state->setTargetEmbeddings(selectedEmbs);
  }

  virtual const std::vector<Expr> getAlignments() {
    return {};
  };

  template <typename T>
  T opt(const std::string& key) {
    return options_->get<T>(key);
  }
};

class EncoderDecoderBase {
public:
  virtual void load(Ptr<ExpressionGraph>, const std::string&) = 0;

  virtual void save(Ptr<ExpressionGraph>, const std::string&) = 0;

  virtual void save(Ptr<ExpressionGraph>, const std::string&, bool) = 0;

  virtual void selectEmbeddings(Ptr<ExpressionGraph> graph,
                                Ptr<DecoderState> state,
                                const std::vector<size_t>&) = 0;

  virtual Ptr<DecoderState> step(Ptr<ExpressionGraph> graph,
                                 Ptr<DecoderState>,
                                 const std::vector<size_t>&,
                                 const std::vector<size_t>&) = 0;

  virtual Ptr<DecoderState> step(Ptr<ExpressionGraph>, Ptr<DecoderState>) = 0;

  virtual Expr build(Ptr<ExpressionGraph> graph,
                     Ptr<data::CorpusBatch> batch,
                     bool clearGraph = true) = 0;

  virtual Ptr<EncoderBase> getEncoder() = 0;
  virtual Ptr<DecoderBase> getDecoder() = 0;
};

template <class Encoder, class Decoder>
class EncoderDecoder : public EncoderDecoderBase {
protected:
  Ptr<Config> options_;
  std::string prefix_;

  Ptr<EncoderBase> encoder_;
  Ptr<DecoderBase> decoder_;

  std::vector<size_t> batchIndices_;

  bool inference_{false};

public:
  typedef data::Corpus dataset_type;

  template <class... Args>
  EncoderDecoder(Ptr<Config> options, Args... args)
      : EncoderDecoder(options, {0, 1}, args...) {}

  template <class... Args>
  EncoderDecoder(Ptr<Config> options,
                 const std::vector<size_t>& batchIndices,
                 Args... args)
      : options_(options),
        batchIndices_(batchIndices),
        prefix_(Get(keywords::prefix, "", args...)),
        encoder_(New<Encoder>(
            options, keywords::prefix = prefix_ + "encoder", args...)),
        decoder_(New<Decoder>(
            options, keywords::prefix = prefix_ + "decoder", args...)),
        inference_(Get(keywords::inference, false, args...)) {}

  Ptr<EncoderBase> getEncoder() { return encoder_; }

  Ptr<DecoderBase> getDecoder() { return decoder_; }

  virtual void load(Ptr<ExpressionGraph> graph, const std::string& name) {
    graph->load(name);
  }

  virtual void save(Ptr<ExpressionGraph> graph,
                    const std::string& name,
                    bool saveTranslatorConfig) {
    // ignore config for now
    graph->save(name);
    options_->saveModelParameters(name);
  }

  virtual void save(Ptr<ExpressionGraph> graph, const std::string& name) {
    graph->save(name);
    options_->saveModelParameters(name);
  }

  virtual void clear(Ptr<ExpressionGraph> graph) {
    graph->clear();
    encoder_ = New<Encoder>(options_,
                            keywords::prefix = prefix_ + "encoder",
                            keywords::inference = inference_);

    decoder_ = New<Decoder>(options_,
                            keywords::prefix = prefix_ + "decoder",
                            keywords::inference = inference_);
  }

  virtual Ptr<DecoderState> startState(Ptr<ExpressionGraph> graph,
                                       Ptr<data::CorpusBatch> batch) {
    return decoder_->startState(
        encoder_->build(graph, batch, batchIndices_.front()));
  }

  virtual Ptr<DecoderState> step(Ptr<ExpressionGraph> graph,
                                 Ptr<DecoderState> state) {
    return decoder_->step(graph, state);
  }

  virtual Ptr<DecoderState> step(Ptr<ExpressionGraph> graph,
                                 Ptr<DecoderState> state,
                                 const std::vector<size_t>& hypIndices,
                                 const std::vector<size_t>& embIndices) {
    auto selectedState = hypIndices.empty() ? state : state->select(hypIndices);

    selectEmbeddings(graph, selectedState, embIndices);
    selectedState->setSingleStep(true);
    auto nextState = step(graph, selectedState);
    nextState->setProbs(logsoftmax(nextState->getProbs()));
    return nextState;
  }

  virtual void selectEmbeddings(Ptr<ExpressionGraph> graph,
                                Ptr<DecoderState> state,
                                const std::vector<size_t>& embIdx) {
    return decoder_->selectEmbeddings(graph, state, embIdx);
  }

  virtual Expr build(Ptr<ExpressionGraph> graph,
                     Ptr<data::CorpusBatch> batch,
                     bool clearGraph = true) {
    using namespace keywords;

    if(clearGraph)
      clear(graph);

    auto state = startState(graph, batch);

    Expr trgMask, trgIdx;
    std::tie(trgMask, trgIdx)
        = decoder_->groundTruth(state, graph, batch, batchIndices_.back());

    auto nextState = step(graph, state);

    auto cost = CrossEntropyCost(prefix_ + "cost")
                  (nextState->getProbs(), trgIdx, mask = trgMask);

    if(options_->has("guided-alignment") && !inference_) {
      auto alignments = decoder_->getAlignments();
      UTIL_THROW_IF2(alignments.empty(), "Model does not seem to support alignments");
      auto att = concatenate(alignments, axis = 3);
      return cost + guidedAlignmentCost(graph, batch, options_, att);
    } else {
      return cost;
    }
  }

  virtual Expr build(Ptr<ExpressionGraph> graph,
                     Ptr<data::Batch> batch,
                     bool clearGraph = true) {
    auto corpusBatch = std::static_pointer_cast<data::CorpusBatch>(batch);
    return build(graph, corpusBatch, clearGraph);
  }

  Ptr<data::BatchStats> collectStats(Ptr<ExpressionGraph> graph) {
    auto stats = New<data::BatchStats>();

    size_t step = 10;
    size_t maxLength = opt<size_t>("max-length");
    size_t numFiles = opt<std::vector<std::string>>("train-sets").size();
    for(size_t i = step; i <= maxLength; i += step) {
      size_t batchSize = step;
      std::vector<size_t> lengths(numFiles, i);
      bool fits = true;
      do {
        auto batch = data::CorpusBatch::fakeBatch(
            lengths, batchSize, options_->has("guided-alignment"));
        build(graph, batch);
        fits = graph->fits();
        if(fits)
          stats->add(batch);
        batchSize += step;
      } while(fits);
    }
    return stats;
  }

<<<<<<< HEAD
   template <typename T>
   T opt(const std::string& key) {
    return options_->get<T>(key);
=======
  virtual Expr buildToScore(Ptr<ExpressionGraph> graph,
                            Ptr<data::CorpusBatch> batch,
                            bool clearGraph = true) {
    using namespace keywords;

    if(clearGraph)
      clear(graph);
    auto state = startState(graph, batch);

    Expr trgMask, trgIdx;
    std::tie(trgMask, trgIdx)
        = decoder_->groundTruth(state, graph, batch, batchIndices_.back());

    auto nextState = step(graph, state);

    return sum(cross_entropy(nextState->getProbs(), trgIdx) * trgMask, axis=2);
>>>>>>> 51618fec
  }
};
}<|MERGE_RESOLUTION|>--- conflicted
+++ resolved
@@ -316,11 +316,11 @@
     return stats;
   }
 
-<<<<<<< HEAD
-   template <typename T>
-   T opt(const std::string& key) {
+  template <typename T>
+  T opt(const std::string& key) {
     return options_->get<T>(key);
-=======
+  }
+
   virtual Expr buildToScore(Ptr<ExpressionGraph> graph,
                             Ptr<data::CorpusBatch> batch,
                             bool clearGraph = true) {
@@ -337,7 +337,6 @@
     auto nextState = step(graph, state);
 
     return sum(cross_entropy(nextState->getProbs(), trgIdx) * trgMask, axis=2);
->>>>>>> 51618fec
   }
 };
 }