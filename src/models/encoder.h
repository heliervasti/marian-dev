#pragma once

#include "marian.h"
#include "models/states.h"

namespace marian {

class EncoderBase {
protected:
  Ptr<Options> options_;
  std::string prefix_{"encoder"};
  bool inference_{false};
  size_t batchIndex_{0};
public: 
  EncoderBase(Ptr<Options> options)
      : options_(options),
        prefix_(options->get<std::string>("prefix", "encoder")),
        inference_(options->get<bool>("inference", false)),
        batchIndex_(options->get<size_t>("index", 0)) {}

<<<<<<< HEAD
  virtual ~EncoderBase() {}

  virtual Ptr<EncoderState> build(Ptr<ExpressionGraph>, Ptr<data::CorpusBatch>)
=======
  virtual Ptr<EncoderState> build(Ptr<ExpressionGraph>, Ptr<data::CorpusBatch>) // @TODO: rename to apply()?
>>>>>>> 16acabb3
      = 0;

  template <typename T>
  T opt(const std::string& key) const {
    return options_->get<T>(key);
  }

  virtual void clear() = 0;
};

}  // namespace marian<|MERGE_RESOLUTION|>--- conflicted
+++ resolved
@@ -18,14 +18,9 @@
         inference_(options->get<bool>("inference", false)),
         batchIndex_(options->get<size_t>("index", 0)) {}
 
-<<<<<<< HEAD
   virtual ~EncoderBase() {}
 
-  virtual Ptr<EncoderState> build(Ptr<ExpressionGraph>, Ptr<data::CorpusBatch>)
-=======
-  virtual Ptr<EncoderState> build(Ptr<ExpressionGraph>, Ptr<data::CorpusBatch>) // @TODO: rename to apply()?
->>>>>>> 16acabb3
-      = 0;
+  virtual Ptr<EncoderState> build(Ptr<ExpressionGraph>, Ptr<data::CorpusBatch>) = 0;
 
   template <typename T>
   T opt(const std::string& key) const {
