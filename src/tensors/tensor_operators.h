--- conflicted
+++ resolved
@@ -34,12 +34,8 @@
     std::copy(beg, end, it);
 }
 
-<<<<<<< HEAD
 DISPATCH2(CopyCast, marian::Tensor, const marian::Tensor);
 DISPATCH4(IsNan, const Tensor, Ptr<Allocator>, bool&, bool&);
-=======
-DISPATCH5(IsNan, const Tensor, Ptr<Allocator>, bool&, bool&, bool);
->>>>>>> 7e517e2e
 
 template <class Functor, class... Tensors>
 void Element(Functor functor, marian::Tensor out, Tensors... tensors) {
