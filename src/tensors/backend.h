--- conflicted
+++ resolved
@@ -16,11 +16,11 @@
   virtual DeviceId getDevice() { return deviceId_; };
   virtual void setDevice() = 0;
   virtual void synchronize() = 0;
-<<<<<<< HEAD
+
   virtual void synchronizeAllStreams() = 0;
   virtual void synchronizeWithOther(int other_id) = 0;
   virtual void * getStream(int this_id, int other_id) = 0;
-=======
+
 
   virtual void setClip(float clip) {
     clip_ = clip;
@@ -29,7 +29,7 @@
   float getClip() {
     return clip_;
   }
->>>>>>> 8facb11c
+
 };
 
 Ptr<Backend> BackendByDevice(DeviceId deviceId, size_t seed);
