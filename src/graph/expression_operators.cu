// This file is part of the Marian toolkit.
// Marian is copyright (c) 2016 Marcin Junczys-Dowmunt.
//
// Permission is hereby granted, free of charge, to any person obtaining a copy
// of this software and associated documentation files (the "Software"), to deal
// in the Software without restriction, including without limitation the rights
// to use, copy, modify, merge, publish, distribute, sublicense, and/or sell
// copies of the Software, and to permit persons to whom the Software is
// furnished to do so, subject to the following conditions:
//
// The above copyright notice and this permission notice shall be included in
// all copies or substantial portions of the Software.
//
// THE SOFTWARE IS PROVIDED "AS IS", WITHOUT WARRANTY OF ANY KIND, EXPRESS OR
// IMPLIED, INCLUDING BUT NOT LIMITED TO THE WARRANTIES OF MERCHANTABILITY,
// FITNESS FOR A PARTICULAR PURPOSE AND NONINFRINGEMENT. IN NO EVENT SHALL THE
// AUTHORS OR COPYRIGHT HOLDERS BE LIABLE FOR ANY CLAIM, DAMAGES OR OTHER
// LIABILITY, WHETHER IN AN ACTION OF CONTRACT, TORT OR OTHERWISE, ARISING FROM,
// OUT OF OR IN CONNECTION WITH THE SOFTWARE OR THE USE OR OTHER DEALINGS IN THE
// SOFTWARE.

#include "graph/expression_operators.h"
#include "graph/node_operators.h"

namespace marian {

Expr debug(Expr a, const std::string& message) {
  a->debug(message);
  return a;
}

Expr name(Expr a, const std::string& name) {
  a->set_name(name);
  a->graph()->add_named_node(a, name);
  return a;
}

Expr rows(Expr a, const std::vector<size_t>& indeces) {
  return Expression<RowsNodeOp>(a, indeces);
}

Expr logit(Expr a) {
  return Expression<LogitNodeOp>(a);
}

Expr relu(Expr a) {
  return Expression<ReLUNodeOp>(a);
}

Expr log(Expr a) {
  return Expression<LogNodeOp>(a);
};

Expr exp(Expr a) {
  return Expression<ExpNodeOp>(a);
};

Expr operator-(Expr a) {
  return Expression<NegNodeOp>(a);
};

Expr softmax(Expr a, Expr mask) {
  return Expression<SoftmaxNodeOp>(a, mask);
}

Expr logsoftmax(Expr a) {
  return Expression<LogSoftmaxNodeOp>(a);
}

/*********************************************************/

Expr operator+(Expr a, Expr b) {
  return Expression<PlusNodeOp>(a, b);
}

Expr operator-(Expr a, Expr b) {
  return Expression<MinusNodeOp>(a, b);
}

Expr operator*(Expr a, Expr b) {
  return Expression<MultNodeOp>(a, b);
}

Expr operator/(Expr a, Expr b) {
  return Expression<DivNodeOp>(a, b);
}

Expr dot(Expr a, Expr b) {
  return Expression<DotNodeOp>(a, b);
}

Expr transpose(Expr a) {
  return Expression<TransposeNodeOp>(a);
}

Expr step(Expr a, size_t step) {
  return Expression<TimestepNodeOp>(a, step);
}

Expr cross_entropy(Expr a, Expr b) {
  auto sOrig = a->shape();
  auto sOut = a->shape();
  Shape sTemp({sOrig[0] * sOrig[2] * sOrig[3], sOrig[1], 1, 1});
  sOut.set(1, 1);
  return reshape(Expression<CrossEntropyNodeOp>(reshape(a, sTemp), b), sOut);
}

Expr affine(Expr a, Expr b, Expr c) {
  std::vector<Expr> nodes = {a, b, c};
  return Expression<AffineNodeOp>(nodes);
}

Expr plus(const std::vector<Expr>&) {
  UTIL_THROW2("Not implemented");
}

Expr tanh(const std::vector<Expr>& nodes) {
  return Expression<TanhNodeOp>(nodes);
}

Expr logit(const std::vector<Expr>&) {
  UTIL_THROW2("Not implemented");
}

Expr relu(const std::vector<Expr>&) {
  UTIL_THROW2("Not implemented");
}

Expr sqrt(Expr a, float eps) {
  return Expression<SqrtNodeOp>(a, eps);
}

Expr square(Expr a) {
  return Expression<SquareNodeOp>(a);
}

Expr layer_norm(Expr x, Expr gamma, Expr beta) {
  std::vector<Expr> nodes = {x, gamma};
  if(beta)
    nodes.push_back(beta);
  return Expression<LayerNormalizationOp>(nodes);
}

<<<<<<< HEAD
Expr batch_norm(Expr x, Expr gamma, Expr beta) {
  std::vector<Expr> nodes = {x, gamma};
  if (beta) {
    nodes.emplace_back(beta);
  }
  return Expression<LayerNormalizationOp>(nodes);
  //auto mju = mean(x, keywords::axis=1);
  //auto xmmju = x - mju;
  //auto std = sqrt(mean(square(xmmju), keywords::axis=1), 1e-9);
  //
  //if(beta)
  //  return gamma * (xmmju / std) + beta;
  //else
  //  return gamma * (xmmju / std);
}
=======
//Expr batch_norm(Expr x, Expr gamma, Expr beta) {
//  auto mju = mean(x, keywords::axis=0);
//  auto xmmju = x - mju;
//  auto std = sqrt(mean(square(xmmju), keywords::axis=0), 1e-9);
//
//  if(beta)
//    return gamma * (xmmju / std) + beta;
//  else
//    return gamma * (xmmju / std);
//}
>>>>>>> 2f2774f3

}<|MERGE_RESOLUTION|>--- conflicted
+++ resolved
@@ -141,23 +141,6 @@
   return Expression<LayerNormalizationOp>(nodes);
 }
 
-<<<<<<< HEAD
-Expr batch_norm(Expr x, Expr gamma, Expr beta) {
-  std::vector<Expr> nodes = {x, gamma};
-  if (beta) {
-    nodes.emplace_back(beta);
-  }
-  return Expression<LayerNormalizationOp>(nodes);
-  //auto mju = mean(x, keywords::axis=1);
-  //auto xmmju = x - mju;
-  //auto std = sqrt(mean(square(xmmju), keywords::axis=1), 1e-9);
-  //
-  //if(beta)
-  //  return gamma * (xmmju / std) + beta;
-  //else
-  //  return gamma * (xmmju / std);
-}
-=======
 //Expr batch_norm(Expr x, Expr gamma, Expr beta) {
 //  auto mju = mean(x, keywords::axis=0);
 //  auto xmmju = x - mju;
@@ -168,6 +151,5 @@
 //  else
 //    return gamma * (xmmju / std);
 //}
->>>>>>> 2f2774f3
 
 }