#pragma once

#include "graph/backend_gpu.h"
#include "graph/node.h"
#include "kernels/sparse.h"
#include "kernels/tensor_operators.h"
#include "kernels/thrust_functions.h"
#include "tensors/tensor.h"

#ifdef CUDNN

#include <cudnn.h>

#define CUDA_CALL(x)                                  \
  do {                                                \
    if((x) != cudaSuccess) {                          \
      printf("Error at %s:%d\n", __FILE__, __LINE__); \
      return EXIT_FAILURE;                            \
    }                                                 \
  } while(0)

#define CUDNN_CALL(x)                 \
  do {                                \
    if((x) != CUDNN_STATUS_SUCCESS) { \
      printf("Error (%s) at %s:%d\n", \
             cudnnGetErrorString(x),  \
             __FILE__,                \
             __LINE__);               \
    }                                 \
  } while(0)

#endif

namespace marian {

struct UnaryNodeOp : public NaryNodeOp {
  template <typename... Args>
  UnaryNodeOp(Expr a, Args... args)
      : NaryNodeOp({a}, keywords::shape = a->shape(), args...) {}

  const std::string color() { return "yellow"; }
};

struct ScalarAddNodeOp : public UnaryNodeOp {
private:
  float scalar_{0};

public:
  template <typename... Args>
  ScalarAddNodeOp(Expr a, float scalar, Args... args)
      : UnaryNodeOp(a, args...), scalar_{scalar} {}

  NodeOps forwardOps() {
    return {NodeOp(Element(_1 = _2 + scalar_, val_, child(0)->val()))};
  }

  NodeOps backwardOps() { return {NodeOp(Add(_1, child(0)->grad(), adj_))}; }

  const std::string type() { return "scalar_add"; }
};

struct ScalarMultNodeOp : public UnaryNodeOp {
private:
  float scalar_{0};

public:
  template <typename... Args>
  ScalarMultNodeOp(Expr a, float scalar, Args... args)
      : UnaryNodeOp(a, args...), scalar_{scalar} {}

  NodeOps forwardOps() {
    return {NodeOp(Element(_1 = scalar_ * _2, val_, child(0)->val()))};
  }

  NodeOps backwardOps() {
    return {NodeOp(Add(scalar_ * _1, child(0)->grad(), adj_))};
  }

  const std::string type() { return "scalar_add"; }
};

struct LogitNodeOp : public UnaryNodeOp {
  template <typename... Args>
  LogitNodeOp(Args... args) : UnaryNodeOp(args...) {}

  NodeOps forwardOps() {
    return {NodeOp(Element(_1 = Sigma(_2), val_, child(0)->val()))};
  }

  NodeOps backwardOps() {
    return {NodeOp(Add(_1 * _2 * (1.0f - _2), child(0)->grad(), adj_, val_))};
  }

  const std::string type() { return "logit"; }
};

// struct Scalar2PowNodeOp : public UnaryNodeOp {
// private:
//  float scalar_{0};
//
// public:
//  template <typename... Args>
//  Scalar2PowNodeOp(Expr a, float scalar, Args... args)
//      : UnaryNodeOp(a, args...), scalar_{scalar} {}
//
//  NodeOps forwardOps() {
//    return {NodeOp(Element(_1 = Pow(_2, scalar_), val_, child(0)->val()))};
//  }
//
//  NodeOps backwardOps() {
//    return {NodeOp(Add(scalar_ * Pow(_1, scalar_ - 1.f) * _2,
//    child(0)->grad(), child(0)->val(), adj_))};
//  }
//
//  const std::string type() { return "scalar_pow2"; }
//};
//
// struct Scalar1PowNodeOp : public UnaryNodeOp {
// private:
//  float scalar_{0};
//
// public:
//  template <typename... Args>
//  Scalar1PowNodeOp(float scalar, Expr a, Args... args)
//      : UnaryNodeOp(a, args...), scalar_{scalar} {}
//
//  NodeOps forwardOps() {
//    return {NodeOp(Element(_1 = Pow(scalar_, _2), val_, child(0)->val()))};
//  }
//
//  NodeOps backwardOps() {
//    return {NodeOp(Add(Pow(scalar_, _1) * log(scalar_) * _2, child(0)->grad(),
//    child(0)->val(), adj_))};
//  }
//
//  const std::string type() { return "scalar_pow1"; }
//};

struct TanhNodeOp : public NaryNodeOp {
  TanhNodeOp(const std::vector<Expr>& nodes)
      : NaryNodeOp(nodes, keywords::shape = newShape(nodes)) {}

  Shape newShape(const std::vector<Expr>& nodes) {
    return Shape::broadcast(nodes);
  }

  NodeOps forwardOps() {
    switch(children_.size()) {
      case 1: return {NodeOp(Element(_1 = Tanh(_2), val_, child(0)->val()))};
      case 2:
        return {NodeOp(Element(
            _1 = Tanh(_2 + _3), val_, child(0)->val(), child(1)->val()))};
      case 3:
        return {NodeOp(Element(_1 = Tanh(_2 + _3 + _4),
                               val_,
                               child(0)->val(),
                               child(1)->val(),
                               child(2)->val()))};
      default:
        return {
          NodeOp(Element(_1 = _2 + _3 + _4,
                         val_,
                         child(0)->val(),
                         child(1)->val(),
                         child(2)->val());
                 for(int i = 3; i < children_.size(); ++i)
                     Element(_1 += _2, val_, child(i)->val());
                 Element(_1 = Tanh(_1), val_);)
        };
    }
  }

  NodeOps backwardOps() {
    NodeOps ops;
    for(int i = 0; i < children_.size(); i++) {
      ops.push_back(
          NodeOp(Add(_1 * (1.0f - (_2 * _2)), child(i)->grad(), adj_, val_)));
    }
    return ops;
  }

  const std::string color() { return "yellow"; }

  const std::string type() { return "tanh"; }
};

/**
 * Represents a <a
 * href="https://en.wikipedia.org/wiki/Rectifier_(neural_networks)">rectified
 * linear</a> node in an expression graph.
 *
 * This node implements the activation function \f$ f(x) = \max(0, x) \f$ and
 * its derivative:
 * \f[
 *   f^\prime(x) =
 *   \begin{cases}
 *     0 & \text{if } x \leq 0 \\
 *     1 & \text{if } x > 0
 *   \end{cases}
 * \f]
 */
struct ReLUNodeOp : public UnaryNodeOp {
  template <typename... Args>
  ReLUNodeOp(Args... args) : UnaryNodeOp(args...) {}

  NodeOps forwardOps() {
    // f(x) = max(0, x)
    return {NodeOp(Element(_1 = ReLU(_2),
                           val_,            // _1 := f(x) to be calculated
                           child(0)->val()  // _2 := x
                           ))};
  }

  NodeOps backwardOps() {
    // dJ/dx += dJ/df * binarystep(x)
    return {NodeOp(Add(_1 * ReLUback(_2),
                       child(0)->grad(),  // dJ/dx
                       adj_,              // _1 := dJ/df
                       child(0)->val()    // _2 := f(x) = max(0, x)
                       ))};
  }

  const std::string type() { return "ReLU"; }
};

/**
 * Represents a <a
 * href="https://en.wikipedia.org/wiki/Rectifier_(neural_networks)">parametric
 * rectified linear unit</a> node in an expression graph.
 * For \f$ \alpha = 0.01 \f$ (the default value) it is equivalent to Leaky
 * ReLU.
 *
 * This node implements the activation function:
 * \f[
 *   f(x, \alpha) =
 *   \begin{cases}
 *     \alpha x & \text{if } x \leq 0 \\
 *     x        & \text{if } x > 0
 *   \end{cases}
 * \f]
 *
 * and its derivative:
 * \f[
 *   f^\prime(x, \alpha) =
 *   \begin{cases}
 *     \alpha & \text{if } x \leq 0 \\
 *     1      & \text{if } x > 0
 *   \end{cases}
 * \f]
 */
struct PReLUNodeOp : public UnaryNodeOp {
  template <typename... Args>
  PReLUNodeOp(float alpha, Args... args)
      : UnaryNodeOp(args...), alpha_(alpha) {}

  NodeOps forwardOps() {
    return {NodeOp(Element(_1 = PReLU(_2, alpha_), val_, child(0)->val()))};
  }

  NodeOps backwardOps() {
    return {NodeOp(Add(
        _1 * PReLUback(_2, alpha_), child(0)->grad(), adj_, child(0)->val()))};
  }

  const std::string type() { return "PReLU"; }

private:
  float alpha_{0.01};
};

/**
 * Represents a <a href="https://arxiv.org/pdf/1710.05941.pdf">swish</a> node
 * in an expression graph.
 *
 * This node implements the activation function
 * \f$ f(x) = x \cdot \sigma(x) \f$
 * and its derivative
 * \f$ f^\prime(x) = f(x) + \sigma(x)(1 - f(x)) \f$ .
 *
 */
struct SwishNodeOp : public UnaryNodeOp {
  template <typename... Args>
  SwishNodeOp(Args... args) : UnaryNodeOp(args...) {}

  NodeOps forwardOps() {
    return {NodeOp(Element(_1 = _2 * Sigma(_2), val_, child(0)->val()))};
  }

  NodeOps backwardOps() {
    // dJ/dx += dJ/df * ( f(x) + sigma(x) * (1 - f(x)) )
    return {NodeOp(Add(_1 * (_3 + Sigma(_2) * (1.f - _3)),
                       child(0)->grad(),  // dJ/dx
                       adj_,              // _1 := dJ/df
                       child(0)->val(),   // _2 := x
                       val_               // _3 := f(x) = x*sigma(x)
                       ))};
  }

  const std::string type() { return "swish"; }
};

struct SoftmaxNodeOp : public NaryNodeOp {
  template <typename... Args>
  SoftmaxNodeOp(Expr a, Args... args)
      : NaryNodeOp(a, args...), mask_(nullptr) {}

  template <typename... Args>
  SoftmaxNodeOp(Expr a, Expr mask, Args... args)
      : NaryNodeOp({a}, args...), mask_(mask) {}

  Expr mask_;

  NodeOps forwardOps() {
    return {
        NodeOp(Softmax(val_, child(0)->val(), mask_ ? mask_->val() : nullptr))};
  }

  virtual size_t hash() {
    if(!hash_) {
      hash_ = NaryNodeOp::hash();
      if(mask_)
        boost::hash_combine(hash_, mask_->hash());
    }
    return hash_;
  }

  virtual bool equal(Expr node) {
    if(!NaryNodeOp::equal(node))
      return false;
    Ptr<SoftmaxNodeOp> cnode = std::dynamic_pointer_cast<SoftmaxNodeOp>(node);
    if(!cnode)
      return false;
    if((bool)mask_ != (bool)cnode->mask_)
      return false;
    if(mask_ && !mask_->equal(cnode->mask_))
      return false;
    return true;
  }

  NodeOps backwardOps() {
    // For each row, the Jacobian times vector is given by:
    // J * dy = p .* (dy - avg*1)
    // where avg = p'*dy and p is the softmax output (probabilities).
    //
    // For more information, see sec. 2.5 of the following reference:
    // André F. T. Martins and Ramon Astudillo.
    // "From Softmax to Sparsemax: A Sparse Model of Attention and Multi-Label
    // Classification." ICML 2016.
    // http://jmlr.org/proceedings/papers/v48/martins16.pdf

    // val_ is already masked if there is a mask, so no need to apply here.

    return {NodeOp(SoftmaxGrad(child(0)->grad(), adj_, val_))};
  }

  const std::string type() { return "softmax"; }
};

struct LogSoftmaxNodeOp : public UnaryNodeOp {
  template <typename... Args>
  LogSoftmaxNodeOp(Args... args) : UnaryNodeOp(args...) {}

  NodeOps forwardOps() { return {NodeOp(LogSoftmax(val_, child(0)->val()))}; }

  NodeOps backwardOps() {
    // Based on the description for softmax, we have logsoftmax:
    // J * dy = dy - avg*1
    // where avg = exp(p)'*dy and p is the softmax output (probabilities).
    return {NodeOp(LogSoftmaxGrad(child(0)->grad(), adj_, val_))};
  }

  const std::string type() { return "logsoftmax"; }
};

struct SumNodeOp : public UnaryNodeOp {
  int ax_;

  template <typename... Args>
  SumNodeOp(Expr a, Args... args)
      : UnaryNodeOp(a, keywords::shape = newShape(a, args...), args...) {}

  NodeOps forwardOps() { return {NodeOp(Reduce(_1, val_, child(0)->val()))}; }

  NodeOps backwardOps() { return {NodeOp(Add(_1, child(0)->grad(), adj_))}; }

  template <class... Args>
  Shape newShape(Expr a, Args... args) {
    Shape shape = a->shape();
    ax_ = shape.axis(keywords::Get(keywords::axis, -1, args...));

    shape.set(ax_, 1);
    return shape;
  }

  const std::string type() { return "sum"; }

  const std::string color() { return "orange"; }

  virtual size_t hash() {
    if(!hash_) {
      hash_ = NaryNodeOp::hash();
      boost::hash_combine(hash_, ax_);
    }
    return hash_;
  }

  virtual bool equal(Expr node) {
    if(!NaryNodeOp::equal(node))
      return false;
    Ptr<SumNodeOp> cnode = std::dynamic_pointer_cast<SumNodeOp>(node);
    if(!cnode)
      return false;
    if(ax_ != cnode->ax_)
      return false;
    return true;
  }
};

struct MeanNodeOp : public UnaryNodeOp {
  int ax_;

  template <typename... Args>
  MeanNodeOp(Expr a, Args... args)
      : UnaryNodeOp(a, keywords::shape = newShape(a, args...), args...) {}

  NodeOps forwardOps() {
    int left = child(0)->shape().elements() / val_->shape().elements();
    float scale = 1.f / left;

    return {NodeOp(Reduce(_1, scale, val_, child(0)->val()))};
  }

  NodeOps backwardOps() {
    int left = child(0)->shape().elements() / val_->shape().elements();
    float scale = 1.f / left;

    return {NodeOp(Add(_1, scale, child(0)->grad(), adj_))};
  }

  template <class... Args>
  Shape newShape(Expr a, Args... args) {
    Shape shape = a->shape();
    ax_ = shape.axis(keywords::Get(keywords::axis, -1, args...));
    shape.set(ax_, 1);
    return shape;
  }

  const std::string type() { return "mean"; }

  const std::string color() { return "orange"; }

  virtual size_t hash() {
    if(!hash_) {
      hash_ = NaryNodeOp::hash();
      boost::hash_combine(hash_, ax_);
    }
    return hash_;
  }

  virtual bool equal(Expr node) {
    if(!NaryNodeOp::equal(node))
      return false;
    Ptr<MeanNodeOp> cnode = std::dynamic_pointer_cast<MeanNodeOp>(node);
    if(!cnode)
      return false;
    if(ax_ != cnode->ax_)
      return false;
    return true;
  }
};

struct LogNodeOp : public UnaryNodeOp {
  template <typename... Args>
  LogNodeOp(Args... args) : UnaryNodeOp(args...) {}

  NodeOps forwardOps() {
    return {NodeOp(Element(_1 = Log(_2), val_, child(0)->val()))};
  }

  NodeOps backwardOps() {
    return {
        NodeOp(Add(_1 * (1.f / _2), child(0)->grad(), adj_, child(0)->val()))};
  }

  const std::string type() { return "log"; }
};

struct ExpNodeOp : public UnaryNodeOp {
  template <typename... Args>
  ExpNodeOp(Args... args) : UnaryNodeOp(args...) {}

  NodeOps forwardOps() {
    return {NodeOp(Element(_1 = Exp(_2), val_, child(0)->val()))};
  }

  NodeOps backwardOps() {
    return {NodeOp(Add(_1 * Exp(_2), child(0)->grad(), adj_, child(0)->val()))};
  }

  const std::string type() { return "exp"; }
};

struct SqrtNodeOp : public UnaryNodeOp {
  float epsilon_;

  template <typename... Args>
  SqrtNodeOp(Expr a, float epsilon, Args... args)
      : UnaryNodeOp(a, args...), epsilon_(epsilon) {}

  NodeOps forwardOps() {
    return {NodeOp(Element(_1 = Sqrt(_2 + epsilon_), val_, child(0)->val()))};
  }

  NodeOps backwardOps() {
    return {NodeOp(Add(0.5f * (1.f / _1) * _2, child(0)->grad(), val_, adj_))};
  }

  const std::string type() { return "sqrt"; }

  virtual size_t hash() {
    if(!hash_) {
      size_t seed = NaryNodeOp::hash();
      boost::hash_combine(seed, epsilon_);
      hash_ = seed;
    }
    return hash_;
  }

  virtual bool equal(Expr node) {
    if(!NaryNodeOp::equal(node))
      return false;
    Ptr<SqrtNodeOp> cnode = std::dynamic_pointer_cast<SqrtNodeOp>(node);
    if(!cnode)
      return false;
    if(epsilon_ != cnode->epsilon_)
      return false;
    return true;
  }
};

struct SquareNodeOp : public UnaryNodeOp {
  float epsilon_;

  template <typename... Args>
  SquareNodeOp(Args... args) : UnaryNodeOp(args...) {}

  NodeOps forwardOps() {
    return {NodeOp(Element(_1 = _2 * _2, val_, child(0)->val()))};
  }

  NodeOps backwardOps() {
    return {
        NodeOp(Add(2.f * _1 * _2, child(0)->grad(), child(0)->val(), adj_))};
  }

  const std::string type() { return "square"; }
};

struct NegNodeOp : public UnaryNodeOp {
  template <typename... Args>
  NegNodeOp(Args... args) : UnaryNodeOp(args...) {}

  NodeOps forwardOps() {
    return {NodeOp(Element(_1 = -_2, val_, child(0)->val()))};
  }

  NodeOps backwardOps() { return {NodeOp(Add(-_1, child(0)->grad(), adj_))}; }

  const std::string type() { return "-"; }
};

struct RowsNodeOp : public UnaryNodeOp {
  template <typename... Args>
  RowsNodeOp(Expr a, const std::vector<size_t>& indeces, Args... args)
      : UnaryNodeOp(a, keywords::shape = newShape(a, indeces), args...),
        indeces_(indeces) {}

  NodeOps forwardOps() {
    // @TODO: solve this with a tensor!

    return {NodeOp(CopyRows(val_, child(0)->val(), indeces_))};
  }

  NodeOps backwardOps() {
    return {NodeOp(PasteRows(child(0)->grad(), adj_, indeces_))};
  }

  template <class... Args>
  Shape newShape(Expr a, const std::vector<size_t>& indeces) {
    Shape shape = a->shape();
    ABORT_IF(shape.size() != 2,
             "rows operator can only be used with 2-dimensional tensors");
    shape.set(0, indeces.size());
    return shape;
  }

  const std::string type() { return "rows"; }

  const std::string color() { return "orange"; }

  virtual size_t hash() {
    if(!hash_) {
      size_t seed = NaryNodeOp::hash();
      for(auto i : indeces_)
        boost::hash_combine(seed, i);
      hash_ = seed;
    }
    return hash_;
  }

  virtual bool equal(Expr node) {
    if(!NaryNodeOp::equal(node))
      return false;
    Ptr<RowsNodeOp> cnode = std::dynamic_pointer_cast<RowsNodeOp>(node);
    if(!cnode)
      return false;
    if(indeces_ != cnode->indeces_)
      return false;
    return true;
  }

  std::vector<size_t> indeces_;
};

struct ColsNodeOp : public UnaryNodeOp {
  template <typename... Args>
  ColsNodeOp(Expr a, const std::vector<size_t>& indeces, Args... args)
      : UnaryNodeOp(a, keywords::shape = newShape(a, indeces), args...),
        indeces_(indeces) {}

  NodeOps forwardOps() {
    // @TODO: solve this with a tensor!

    return {NodeOp(CopyCols(val_, child(0)->val(), indeces_))};
  }

  NodeOps backwardOps() {
    return {NodeOp(PasteCols(child(0)->grad(), adj_, indeces_))};
  }

  template <class... Args>
  Shape newShape(Expr a, const std::vector<size_t>& indeces) {
    Shape shape = a->shape();
    shape.set(1, indeces.size());
    return shape;
  }

  const std::string type() { return "cols"; }

  const std::string color() { return "orange"; }

  virtual size_t hash() {
    if(!hash_) {
      size_t seed = NaryNodeOp::hash();
      for(auto i : indeces_)
        boost::hash_combine(seed, i);
      hash_ = seed;
    }
    return hash_;
  }

  virtual bool equal(Expr node) {
    if(!NaryNodeOp::equal(node))
      return false;
    Ptr<ColsNodeOp> cnode = std::dynamic_pointer_cast<ColsNodeOp>(node);
    if(!cnode)
      return false;
    if(indeces_ != cnode->indeces_)
      return false;
    return true;
  }

  std::vector<size_t> indeces_;
};

struct SelectNodeOp : public UnaryNodeOp {
  SelectNodeOp(Expr a, int axis, const std::vector<size_t>& indeces)
      : UnaryNodeOp(a, keywords::shape = newShape(a, axis, indeces)),
        indeces_(indeces) {}

  NodeOps forwardOps() {
    return {NodeOp(
        Select(graph()->allocator(), val_, child(0)->val(), axis_, indeces_))};
  }

  NodeOps backwardOps() {
    return {NodeOp(
        Insert(graph()->allocator(), child(0)->grad(), adj_, axis_, indeces_))};
  }

  Shape newShape(Expr a, int axis, const std::vector<size_t>& indeces) {
    Shape shape = a->shape();
    axis_ = shape.axis(axis);
    shape.set(axis_, indeces.size());
    return shape;
  }

  const std::string type() { return "select"; }

  const std::string color() { return "orange"; }

  virtual size_t hash() {
    if(!hash_) {
      size_t seed = NaryNodeOp::hash();
      boost::hash_combine(seed, axis_);
      for(auto i : indeces_)
        boost::hash_combine(seed, i);
      hash_ = seed;
    }
    return hash_;
  }

  virtual bool equal(Expr node) {
    if(!NaryNodeOp::equal(node))
      return false;
    Ptr<SelectNodeOp> cnode = std::dynamic_pointer_cast<SelectNodeOp>(node);
    if(!cnode)
      return false;
    if(axis_ != cnode->axis_)
      return false;
    if(indeces_ != cnode->indeces_)
      return false;
    return true;
  }

  std::vector<size_t> indeces_;
  int axis_{0};
};

struct TransposeNodeOp : public UnaryNodeOp {
  std::vector<int> axes_;

  TransposeNodeOp(Expr a, const std::vector<int>& axes)
      : UnaryNodeOp(a, keywords::shape = newShape(a, axes)),
        axes_{axes} {}

  NodeOps forwardOps() {
    return {NodeOp(TransposeND(val_, child(0)->val(), axes_))};
  }

  NodeOps backwardOps() {
    return {NodeOp(TransposeND(child(0)->grad(), adj_, axes_))};
  }

  template <class... Args>
  Shape newShape(Expr a, const std::vector<int>& axes) {
    Shape shape = a->shape();

<<<<<<< HEAD
    ABORT_IF(shape.size() != axes.size(),
            "Shape and transpose axes have different number of dimensions");
=======
    ABORT_IF(shape.size() != permute.size(),
             "Shape and transpose axis have different number of dimensions");
>>>>>>> e7bc3c7e

    for(int i = 0; i < shape.size(); ++i)
      shape.set(i, a->shape()[axes[i]]);

    return shape;
  }

  virtual size_t hash() {
    if(!hash_) {
      size_t seed = NaryNodeOp::hash();
      for(auto ax : axes_)
        boost::hash_combine(seed, ax);
      hash_ = seed;
    }
    return hash_;
  }

  virtual bool equal(Expr node) {
    if(!NaryNodeOp::equal(node))
      return false;
    Ptr<TransposeNodeOp> cnode
        = std::dynamic_pointer_cast<TransposeNodeOp>(node);
    if(!cnode)
      return false;
    if(axes_ != cnode->axes_)
      return false;
    return true;
  }

  const std::string type() { return "transpose"; }

  const std::string color() { return "orange"; }
};

class ReshapeNodeOp : public UnaryNodeOp {
private:
  Expr reshapee_;

public:
  template <typename... Args>
  ReshapeNodeOp(Expr a, Shape shape, Args... args)
      : UnaryNodeOp(a, keywords::shape = shape, args...), reshapee_(a) {
    Node::destroy_ = false;
  }

  ~ReshapeNodeOp() {}

  size_t allocate() { return 0; }
  void free() {}

  void forward() {}
  void backward() {}

  void init_dependent() { reshapee_->init_dependent(); }

  void set_zero_adjoint() { reshapee_->set_zero_adjoint(); }

  Tensor& val() {
    auto childVal = reshapee_->val();
    val_.reset(
        new TensorBase(childVal->memory(), shape(), childVal->getDevice()));
    return val_;
  };

  Tensor& grad() {
    auto childGrad = reshapee_->grad();
    adj_.reset(
        new TensorBase(childGrad->memory(), shape(), childGrad->getDevice()));
    return adj_;
  };

  const std::string type() { return "reshape"; }

  const std::string color() { return "grey"; }

  virtual size_t hash() {
    if(!hash_) {
      size_t seed = NaryNodeOp::hash();
      for(auto s : shape())
        boost::hash_combine(seed, s);
      hash_ = seed;
    }
    return hash_;
  }

  virtual bool equal(Expr node) {
    if(!NaryNodeOp::equal(node))
      return false;
    Ptr<ReshapeNodeOp> cnode = std::dynamic_pointer_cast<ReshapeNodeOp>(node);
    if(!cnode)
      return false;
    if(shape() != cnode->shape())
      return false;
    return true;
  }
};

class StepNodeOp : public UnaryNodeOp {
private:
  Expr stepNode_;
  int step_;
  int axis_;

public:
  StepNodeOp(Expr a, int step, int axis)
      : UnaryNodeOp(a, keywords::shape = newShape(a, axis)),
        stepNode_(a),
        step_(step) {
    Node::destroy_ = false;
  }

  Shape newShape(Expr a, int axis) {
    Shape outShape = a->shape();

    axis_ = outShape.axis(axis);
    for(int i = 0; i <= axis_; ++i)
      outShape.set(i, 1);

    return outShape;
  }

  size_t allocate() { return 0; }
  void free() {}

  void forward() {}
  void backward() {}

  void init_dependent() { stepNode_->init_dependent(); }

  void set_zero_adjoint() { stepNode_->set_zero_adjoint(); }

  Tensor& val() {
    auto childVal = stepNode_->val();
    size_t offset = step_ * shape().elements() * sizeof(float);
    auto mem = New<MemoryPiece>(childVal->memory()->data() + offset,
                                childVal->memory()->size());
    val_.reset(new TensorBase(mem, shape(), childVal->getDevice()));
    return val_;
  };

  Tensor& grad() {
    auto childGrad = stepNode_->grad();
    size_t offset = step_ * shape().elements() * sizeof(float);
    auto mem = New<MemoryPiece>(childGrad->memory()->data() + offset,
                                childGrad->memory()->size());
    adj_.reset(new TensorBase(mem, shape(), childGrad->getDevice()));
    return adj_;
  };

  const std::string type() { return "step"; }

  const std::string color() { return "grey"; }

  virtual size_t hash() {
    if(!hash_) {
      hash_ = NaryNodeOp::hash();
      boost::hash_combine(hash_, step_);
      boost::hash_combine(hash_, axis_);
    }
    return hash_;
  }

  virtual bool equal(Expr node) {
    if(!NaryNodeOp::equal(node))
      return false;
    Ptr<StepNodeOp> cnode = std::dynamic_pointer_cast<StepNodeOp>(node);
    if(!cnode)
      return false;
    if(step_ != cnode->step_)
      return false;
    if(axis_ != cnode->axis_)
      return false;
    return true;
  }
};

struct ShiftNodeOp : public UnaryNodeOp {
  template <typename... Args>
  ShiftNodeOp(Expr a, Shape shift, Args... args)
      : UnaryNodeOp(a, keywords::shape = a->shape(), args...), shift_(shift) {}

  NodeOps forwardOps() {
    return {NodeOp(Shift(val_, child(0)->val(), shift_))};
  }

  NodeOps backwardOps() {
    return {NodeOp(Shift(child(0)->grad(), adj_, shift_, true))};
  }

  const std::string type() { return "shift"; }

  virtual size_t hash() {
    if(!hash_) {
      size_t seed = NaryNodeOp::hash();
      for(auto i : shift_)
        boost::hash_combine(seed, i);
      hash_ = seed;
    }
    return hash_;
  }

  virtual bool equal(Expr node) {
    if(!NaryNodeOp::equal(node))
      return false;
    Ptr<ShiftNodeOp> cnode = std::dynamic_pointer_cast<ShiftNodeOp>(node);
    if(!cnode)
      return false;
    if(shift_ != cnode->shift_)
      return false;
    return true;
  }

  Shape shift_;
};

// struct LexicalProbNodeOp : public NaryNodeOp {
//  template <typename... Args>
//  LexicalProbNodeOp(
//      Expr logits, Expr att, float eps, Ptr<sparse::CSR> lf, Args... args)
//      : NaryNodeOp({logits, att}, keywords::shape = logits->shape(), args...),
//        eps_(eps),
//        lf_(lf) {}
//
//  void forward() {
//    sparse::LfaForward(val_, child(0)->val(), child(1)->val(), lf_);
//    // val = x + ln(p + eps)
//    Element(_1 = (Log(_1 + eps_) + _2), val_, child(0)->val());
//  }
//
//  void backward() {
//    Add(_1, child(0)->grad(), adj_);
//    // adj' = adj / (p + eps) = adj / exp(val - x)
//    Element(_1 = _1 / Exp(_2 - _3), adj_, val_, child(0)->val());
//    sparse::LfaBackward(child(1)->grad(), adj_, lf_);
//  }
//
//  const std::string type() { return "lexical_prob"; }
//
//  virtual size_t hash() {
//    if(!hash_) {
//      size_t seed = NaryNodeOp::hash();
//      boost::hash_combine(seed, (size_t)lf_.get());
//      hash_ = seed;
//    }
//    return hash_;
//  }
//
//  float eps_;
//  Ptr<sparse::CSR> lf_;
//};

#ifdef CUDNN

class PoolingOp : public UnaryNodeOp {
public:
  enum class Mode { MAX_POOLING, AVERAGE_POOLING };

  PoolingOp(Expr x,
            int height,
            int width,
            int padHeight,
            int padWidth,
            int strideHeight,
            int strideWidth,
            Mode mode = Mode::AVERAGE_POOLING)
      : UnaryNodeOp(x) {
    CUDNN_CALL(cudnnCreate(&cudnnHandle_));

    CUDNN_CALL(cudnnCreateTensorDescriptor(&xDesc_));
    CUDNN_CALL(cudnnSetTensor4dDescriptor(xDesc_,
                                          CUDNN_TENSOR_NCHW,
                                          CUDNN_DATA_FLOAT,
                                          x->shape()[0],
                                          x->shape()[1],
                                          x->shape()[2],
                                          x->shape()[3]));

    cudnnPoolingMode_t cudnnPoolingMode;
    switch(mode) {
      case Mode::MAX_POOLING: cudnnPoolingMode = CUDNN_POOLING_MAX; break;
      case Mode::AVERAGE_POOLING:
        cudnnPoolingMode = CUDNN_POOLING_AVERAGE_COUNT_INCLUDE_PADDING;
        break;
      default: break;
    };

    height = std::min(height, x->shape()[2]);
    strideHeight = std::min(strideHeight, x->shape()[2]);

    CUDNN_CALL(cudnnCreatePoolingDescriptor(&poolingDesc_));
    CUDNN_CALL(cudnnSetPooling2dDescriptor(poolingDesc_,
                                           cudnnPoolingMode,
                                           CUDNN_NOT_PROPAGATE_NAN,
                                           height,
                                           width,
                                           padHeight,
                                           padWidth,
                                           strideHeight,
                                           strideWidth));

    CUDNN_CALL(cudnnGetPooling2dForwardOutputDim(poolingDesc_,
                                                 xDesc_,
                                                 shape_.begin(),
                                                 shape_.begin() + 1,
                                                 shape_.begin() + 2,
                                                 shape_.begin() + 3));

    CUDNN_CALL(cudnnCreateTensorDescriptor(&yDesc_));
    CUDNN_CALL(cudnnSetTensor4dDescriptor(yDesc_,
                                          CUDNN_TENSOR_NCHW,
                                          CUDNN_DATA_FLOAT,
                                          shape_[0],
                                          shape_[1],
                                          shape_[2],
                                          shape_[3]));
    CUDNN_CALL(cudnnCreateTensorDescriptor(&adjDesc_));
    CUDNN_CALL(cudnnSetTensor4dDescriptor(adjDesc_,
                                          CUDNN_TENSOR_NCHW,
                                          CUDNN_DATA_FLOAT,
                                          shape_[0],
                                          shape_[1],
                                          shape_[2],
                                          shape_[3]));
  }

  NodeOps forwardOps() {
    const float alpha = 1.0f;
    const float beta = 0.0f;

    cudaSetDevice(val_->getDevice());

    return {NodeOp(CUDNN_CALL(cudnnPoolingForward(cudnnHandle_,
                                                  poolingDesc_,
                                                  &alpha,
                                                  xDesc_,
                                                  children_[0]->val()->data(),
                                                  &beta,
                                                  yDesc_,
                                                  val_->data())))};
  }

  NodeOps backwardOps() {
    cudaSetDevice(adj_->getDevice());
    const float alpha = 1.0f;
    const float beta = 1.0f;
    return {
        NodeOp(CUDNN_CALL(cudnnPoolingBackward(cudnnHandle_,
                                               poolingDesc_,
                                               &alpha,
                                               yDesc_,
                                               val_->data(),
                                               adjDesc_,
                                               adj_->data(),
                                               xDesc_,
                                               children_[0]->val()->data(),
                                               &beta,
                                               xDesc_,
                                               children_[0]->grad()->data())))};
  }

  const std::string type() { return "layer_max_pooling"; }

  virtual ~PoolingOp() {
    CUDNN_CALL(cudnnDestroy(cudnnHandle_));
    CUDNN_CALL(cudnnDestroyPoolingDescriptor(poolingDesc_));
    CUDNN_CALL(cudnnDestroyTensorDescriptor(xDesc_));
    CUDNN_CALL(cudnnDestroyTensorDescriptor(yDesc_));
    CUDNN_CALL(cudnnDestroyTensorDescriptor(adjDesc_));
  }

protected:
  cudnnHandle_t cudnnHandle_;
  cudnnPoolingDescriptor_t poolingDesc_;
  cudnnTensorDescriptor_t xDesc_;
  cudnnTensorDescriptor_t yDesc_;
  cudnnTensorDescriptor_t adjDesc_;
};

#endif
}<|MERGE_RESOLUTION|>--- conflicted
+++ resolved
@@ -746,13 +746,8 @@
   Shape newShape(Expr a, const std::vector<int>& axes) {
     Shape shape = a->shape();
 
-<<<<<<< HEAD
     ABORT_IF(shape.size() != axes.size(),
             "Shape and transpose axes have different number of dimensions");
-=======
-    ABORT_IF(shape.size() != permute.size(),
-             "Shape and transpose axis have different number of dimensions");
->>>>>>> e7bc3c7e
 
     for(int i = 0; i < shape.size(); ++i)
       shape.set(i, a->shape()[axes[i]]);
