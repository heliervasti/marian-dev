#pragma once
#include "graph/expression_graph.h"
#include "graph/node_initializers.h"

namespace marian {

Expr debug(Expr a, const std::string& message = "");

typedef Expr(ActivationFunction)(Expr);

Expr plus(const std::vector<Expr>&);

// TODO: should be logistic(), not sigmoid()
Expr sigmoid(Expr a);
Expr sigmoid(const std::vector<Expr>&);

Expr swish(Expr a);
Expr swish(const std::vector<Expr>&);

Expr tanh(const std::vector<Expr>&);

template <typename... Args>
Expr tanh(Args... args) {
  std::vector<Expr> nodes{args...};
  return tanh(nodes);
}

Expr relu(Expr a);
Expr relu(const std::vector<Expr>&);

Expr leakyrelu(Expr a);
Expr leakyrelu(const std::vector<Expr>&);

Expr prelu(Expr a, float alpha = 0.01);
Expr prelu(const std::vector<Expr>&, float alpha = 0.01);

Expr log(Expr a);

Expr exp(Expr a);

Expr clip(Expr a, float c);

Expr operator-(Expr a);

/*********************************************************/

Expr operator+(Expr a, Expr b);
Expr operator+(float a, Expr b);
Expr operator+(Expr a, float b);

Expr operator-(Expr a, Expr b);
Expr operator-(float a, Expr b);
Expr operator-(Expr a, float b);

Expr operator*(Expr a, Expr b);
Expr operator*(float a, Expr b);
Expr operator*(Expr a, float b);

Expr operator/(Expr a, Expr b);
Expr operator/(float a, Expr b);
Expr operator/(Expr a, float b);

// Expr pow(Expr a, Expr b);
// Expr pow(float a, Expr b);
// Expr pow(Expr a, float b);

Expr logaddexp(Expr a, Expr b);

Expr max(Expr a, Expr b);  // TODO: haggle over the name (max vs. elementMax)

Expr min(Expr a, Expr b);  // TODO: haggle over the name

Expr dot(Expr a,
         Expr b,
         bool transA = false,
         bool transB = false,
         float scalar = 1.f);

Expr bdot(Expr a,
          Expr b,
          bool transA = false,
          bool transB = false,
          float scalar = 1.f);

Expr affine(Expr a,
            Expr b,
            Expr c,
            bool transA = false,
            bool transB = false,
            float scalar = 1.f);

Expr transpose(Expr a);
Expr transpose(Expr a, const std::vector<int>& axes);

Expr swapAxes(Expr x, int axis1, int axis2);

Expr concatenate(const std::vector<Expr>& concats, int ax = 0);
Expr repeat(Expr a, size_t repeats, int ax = 0);

Expr reshape(Expr a, Shape shape);

Expr atleast_1d(Expr a);
Expr atleast_2d(Expr a);
Expr atleast_3d(Expr a);
Expr atleast_4d(Expr a);
Expr atleast_nd(Expr a, size_t dims);

<<<<<<< HEAD
// create a constant of shape a->shape() and initialize with init
=======
>>>>>>> c2312aa1
Expr constant_like(Expr a, const NodeInitializer& init);

Expr flatten(Expr a);
Expr flatten_2d(Expr a);

Expr rows(Expr a, Expr indices);
Expr rows(Expr a, const std::vector<IndexType>& indices);

Expr cols(Expr a, Expr indices);
Expr cols(Expr a, const std::vector<IndexType>& indices);

Expr select(Expr a, Expr indices, int axis);
Expr select(Expr a, const std::vector<IndexType>& indices, int axis);

/*********************************************************/

Expr sum(Expr a, int ax = 0);

Expr softmax(Expr x, int axis = -1);

// @TODO: maybe get rid of this entirely to not obfuscate, what's going on inside.
// @TODO: switch to log-masking everywhere?
Expr softmax(Expr a, Expr zeroOneMask, int axis = -1);

Expr logsoftmax(Expr a);

Expr mean(Expr a, int ax = 0);

Expr cross_entropy(Expr a, Expr b);

Expr scalar_product(Expr a, Expr b, int ax = 0);

Expr weighted_average(Expr in, Expr weights, int ax = 0);

Expr step(Expr a, int step, int axis);

Expr sqrt(Expr a, float eps = 0.f);
Expr square(Expr a);

Expr layerNorm(Expr x, Expr gamma, Expr beta = nullptr, float eps = 1e-9);

Expr highway(Expr y, Expr x, Expr t);
Expr highway(const std::string prefix, Expr x);

static inline Expr dropout(Expr x, Expr mask) {
  return x * mask;
}

static inline Expr dropout(Expr x, float dropProb, Shape shape) {
  if(dropProb == 0)
    return x;
  auto graph = x->graph();
  auto mask = graph->dropout(dropProb, shape);
  return dropout(x, mask);
}

static inline Expr dropout(Expr x, float dropProb) {
  if(dropProb == 0)
    return x;
  return dropout(x, dropProb, x->shape());
}

Expr shift(Expr, Shape, float padValue = 0);

Expr convert2cudnnFormat(Expr x);

Expr convertFromcudnnFormat(Expr x);

Expr avg_pooling(Expr x,
                 int height,
                 int width,
                 int padHeight = 0,
                 int padWidth = 0,
                 int strideHeight = 1,
                 int strideWidth = 1);

Expr max_pooling(Expr x,
                 int height,
                 int width,
                 int padHeight = 0,
                 int padWidth = 0,
                 int strideHeight = 1,
                 int strideWidth = 1);

Expr pooling_with_masking(Expr x, Expr mask, int width, bool isEven = false);
}  // namespace marian<|MERGE_RESOLUTION|>--- conflicted
+++ resolved
@@ -105,10 +105,7 @@
 Expr atleast_4d(Expr a);
 Expr atleast_nd(Expr a, size_t dims);
 
-<<<<<<< HEAD
 // create a constant of shape a->shape() and initialize with init
-=======
->>>>>>> c2312aa1
 Expr constant_like(Expr a, const NodeInitializer& init);
 
 Expr flatten(Expr a);
