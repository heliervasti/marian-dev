--- conflicted
+++ resolved
@@ -7,10 +7,6 @@
 // @TODO: go back to canonical names for functions and objects
 // as specified in C++17 so it becomes easy to move in the future
 
-<<<<<<< HEAD
-#include "3rd_party/pathie-cpp/include/path.hpp"
-#include "3rd_party/pathie-cpp/include/errors.hpp"
-=======
 #ifdef __GNUC__
 #pragma GCC diagnostic push
 #pragma GCC diagnostic ignored "-Wsuggest-override"
@@ -22,7 +18,6 @@
 #ifdef __GNUC__
 #pragma GCC diagnostic pop
 #endif
->>>>>>> b6d7c569
 
 namespace marian {
 namespace filesystem {
