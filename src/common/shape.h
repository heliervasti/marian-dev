#pragma once

#include <cstdint>
#include <iostream>
#include <string>
#include <sstream>
<<<<<<< HEAD
=======
#include <vector>

#include "common/logging.h"
>>>>>>> d37ee1d7

namespace marian {

/**
 * @brief Represents the size of each dimension in a tensor.
 *
 * Note: this class currently is hard-coded to four dimensions.
 */

struct Shape {
  public:
    std::vector<int> shape_;

  public:
    Shape() : shape_{1} {}

    Shape(std::initializer_list<int> il) : Shape() {
      shape_.resize(il.size());
      std::copy(il.begin(), il.end(), begin());
    }

    void resize(size_t n) {
      shape_.resize(n, 1);
    }

    const int* data() const {
      return shape_.data();
    }

    int* data() {
      return shape_.data();
    }

    Shape(const Shape& shape) : Shape() {
      shape_.resize(shape.size());
      std::copy(shape.begin(), shape.end(), begin());
    }

    inline void set(int i, int val) {
      dim(i) = val;
    }

    inline int& dim(int i) {
      if(i >= 0) {
        ABORT_IF(i >= size(),
                 "Index {} is out of bounds, shape has {} dimension", i, size());
        return shape_[i];
      }
      else {
        ABORT_IF((int)size() + i < 0,
                 "Negative index {} is out of bounds, shape has {} dimension", i, size());
        return shape_[size() + i];
      }
    }

    inline const int& dim(int i) const { return const_cast<Shape&>(*this).dim(i); }

    inline int operator[](int i) { return dim(i); }

    inline int operator[](int i) const { return dim(i); }

    inline int& back() { return shape_.back(); }

    inline int stride(int i) const {
      std::vector<int> stride(shape_.size(), 1);
      for(int j = shape_.size() - 2; j >= 0; --j)
        stride[j] = stride[j + 1] * shape_[j + 1];

      if(i >= 0)
        return stride[i];
      else
        return stride[size() + i];
    }

    inline size_t size() const { return shape_.size(); }

    inline int elements() const {
      int el = 1;
      for(auto s : shape_)
        el *= s;
      return el;
    }

    inline void dims(int i, std::vector<int>& d) const {
      d.resize(shape_.size());

      std::vector<int> stride(shape_.size(), 1);
      for(int j = shape_.size() - 2; j >= 0; --j)
        stride[j] = stride[j + 1] * shape_[j + 1];

      for(int j = 0; j < d.size(); ++j)
        d[j] = (i / stride[j]) % shape_[j];
    }

    auto begin() -> decltype(shape_.begin()) { return shape_.begin(); }
    auto begin() const -> decltype(shape_.begin()) { return shape_.begin(); }

    auto end() -> decltype(shape_.end()) { return shape_.end(); }
    auto end() const -> decltype(shape_.end()) { return shape_.end(); }

    bool operator==(const Shape& other) const {
      return size() == other.size() && std::equal(begin(), end(), other.begin());
    }

    bool operator!=(const Shape& other) const { return !(*this == other); }

    std::string toString() const {
      std::stringstream strm;
      strm << "shape=" << (*this)[0];
      for(int i = 1; i < size(); ++i)
        strm << "x" << (*this)[i];
      strm << " size=" << elements() << " ("
           << elements() * sizeof(float) << "B)";
      return strm.str();
    }

    friend std::ostream& operator<<(std::ostream& strm, const Shape& shape) {
      strm << shape.toString();
      return strm;
    }

    operator std::string() const {
      std::stringstream ss;
      ss << *this;
      return ss.str();
    }

    int axis(int ax) {
      if(ax < 0)
        return size() + ax;
      else
        return ax;
    }

    static Shape broadcast(const std::vector<Shape>& shapes) {
      int maxDims = 0;
      for(auto& s : shapes)
        if(s.size() > maxDims)
          maxDims = s.size();

      Shape shape;
      shape.resize(maxDims);

      for(auto& s : shapes) {
        for(int i = 0; i < s.size(); ++i) {
          ABORT_IF(shape[-i] != s[-i] && shape[-i] != 1 && s[-i] != 1,
                   "Shapes {} and {} cannot be broadcasted",
                   (std::string)shape,
                   (std::string)s);
          shape.set(-i, std::max(shape[-i], s[-i]));
        }
      }
      return shape;
    }

    template <typename T>
    static Shape broadcast(const std::initializer_list<T>& il) {
      return broadcast(std::vector<T>(il));
    }

    template <typename T>
    static Shape broadcast(const std::vector<T>& nodes) {
      int maxDims = 0;
      for(auto& n : nodes)
        if(n->shape().size() > maxDims)
          maxDims = n->shape().size();

      Shape shape;
      shape.resize(maxDims);

      for(auto& node : nodes) {
        const Shape& shapen = node->shape();
        for(int i = 1; i <= shapen.size(); ++i) {
          ABORT_IF(shape[-i] != shapen[-i] && shape[-i] != 1 && shapen[-i] != 1,
                   "Shapes {} and {} cannot be broadcasted",
                   (std::string)shape,
                   (std::string)shapen);
          shape.set(-i, std::max(shape[-i], shapen[-i]));
        }
      }
      return shape;
    }
};

}<|MERGE_RESOLUTION|>--- conflicted
+++ resolved
@@ -4,12 +4,9 @@
 #include <iostream>
 #include <string>
 #include <sstream>
-<<<<<<< HEAD
-=======
 #include <vector>
 
 #include "common/logging.h"
->>>>>>> d37ee1d7
 
 namespace marian {
 
