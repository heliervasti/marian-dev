--- conflicted
+++ resolved
@@ -206,11 +206,6 @@
   boost::iostreams::file_descriptor_source fds_;
   mutable std::vector<char> readBuf_; // for setbuf()
   std::unique_ptr<boost::iostreams::stream_buffer<boost::iostreams::file_descriptor_source>> fdsBuffer_;
-<<<<<<< HEAD
-=======
-
-
->>>>>>> b6d7c569
 };
 
 // wrapper around std::getline() that handles Windows input files with extra CR
