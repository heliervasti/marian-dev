--- conflicted
+++ resolved
@@ -79,15 +79,8 @@
   }
 
   bool quiet = options && options->get<bool>("quiet");
-<<<<<<< HEAD
-  Logger general{stderrLogger("general", "[%Y-%m-%d %T] %v", generalLogs, quiet)};
-  Logger valid{stderrLogger("valid", "[%Y-%m-%d %T] [valid] %v", validLogs, quiet)};
-=======
-  Logger general{
-      createStderrLogger("general", "[%Y-%m-%d %T] %v", generalLogs, quiet)};
-  Logger valid{
-      createStderrLogger("valid", "[%Y-%m-%d %T] [valid] %v", validLogs, quiet)};
->>>>>>> 37822d60
+  Logger general{createStderrLogger("general", "[%Y-%m-%d %T] %v", generalLogs, quiet)};
+  Logger valid{createStderrLogger("valid", "[%Y-%m-%d %T] [valid] %v", validLogs, quiet)};
 
   if(options && options->has("log-level")) {
     std::string loglevel = options->get<std::string>("log-level");
