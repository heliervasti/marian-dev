#include "common/config.h"
#include "common/file_stream.h"
#include "common/logging.h"
#include "common/utils.h"

#include <algorithm>
#include <boost/algorithm/string.hpp>
#include <set>
#include <string>

namespace marian {

size_t Config::seed = (size_t)time(0);

<<<<<<< HEAD
Config::Config(const std::string options,
               cli::mode mode /*= cli::mode::training*/,
               bool validate /*= false*/) {
  std::vector<std::string> sargv;
  utils::Split(options, sargv, " ");
  int argc = (int)sargv.size();

  std::vector<char*> argv(argc);
  for(int i = 0; i < argc; ++i)
    argv[i] = const_cast<char*>(sargv[i].c_str());

  initialize(argc, &argv[0], mode, validate);
}

=======
>>>>>>> 4834c3f9
Config::Config(int argc,
               char** argv,
               cli::mode mode /*= cli::mode::training*/,
               bool validate /*= true*/) {
  initialize(argc, argv, mode, validate);
}

Config::Config(const Config& other) : config_(YAML::Clone(other.config_)) {}

void Config::initialize(int argc, char** argv, cli::mode mode, bool validate) {
  auto parser = ConfigParser(argc, argv, mode, validate);
  config_ = parser.getConfig();
  devices_ = parser.getDevices();

  createLoggers(this);

  if(get<size_t>("seed") == 0)
    seed = (size_t)time(0);
  else
    seed = get<size_t>("seed");

  if(mode != cli::mode::translation) {
    if(boost::filesystem::exists(get<std::string>("model"))
       && !get<bool>("no-reload")) {
      try {
        if(!get<bool>("ignore-model-config"))
          loadModelParameters(get<std::string>("model"));
      } catch(std::runtime_error& ) {
        LOG(info, "[config] No model configuration found in model file");
      }
    }
  } else {
    auto model = get<std::vector<std::string>>("models")[0];
    try {
      if(!get<bool>("ignore-model-config"))
        loadModelParameters(model);
    } catch(std::runtime_error& ) {
      LOG(info, "[config] No model configuration found in model file");
    }
  }
  log();

  if(has("version"))
    LOG(info,
        "[config] Model created with Marian {}",
        get("version").as<std::string>());
}

bool Config::has(const std::string& key) const {
  return config_[key];
}

YAML::Node Config::operator[](const std::string& key) const {
  return get(key);
}

YAML::Node Config::get(const std::string& key) const {
  return config_[key];
}

const YAML::Node& Config::get() const {
  return config_;
}

YAML::Node& Config::get() {
  return config_;
}

const std::vector<DeviceId>& Config::getDevices() {
  return devices_;
}

void Config::save(const std::string& name) {
  OutputFileStream out(name);
  (std::ostream&)out << *this;
}

void Config::loadModelParameters(const std::string& name) {
  YAML::Node config;
  io::getYamlFromModel(config, "special:model.yml", name);
  override(config);
}

void Config::loadModelParameters(const void* ptr) {
  YAML::Node config;
  io::getYamlFromModel(config, "special:model.yml", ptr);
  override(config);
}

void Config::override(const YAML::Node& params) {
  for(auto& it : params) {
    config_[it.first.as<std::string>()] = it.second;
  }
}

void Config::log() {
  YAML::Emitter out;
  cli::OutputYaml(config_, out);
  std::string configString = out.c_str();

  // print YAML prepending each line with [config]
  std::vector<std::string> results;
  boost::algorithm::split(results, configString, boost::is_any_of("\n"));
  for(auto& r : results)
    LOG(info, "[config] {}", r);
}

}  // namespace marian<|MERGE_RESOLUTION|>--- conflicted
+++ resolved
@@ -12,7 +12,6 @@
 
 size_t Config::seed = (size_t)time(0);
 
-<<<<<<< HEAD
 Config::Config(const std::string options,
                cli::mode mode /*= cli::mode::training*/,
                bool validate /*= false*/) {
@@ -27,8 +26,6 @@
   initialize(argc, &argv[0], mode, validate);
 }
 
-=======
->>>>>>> 4834c3f9
 Config::Config(int argc,
                char** argv,
                cli::mode mode /*= cli::mode::training*/,
