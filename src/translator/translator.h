#pragma once

#include "data/batch_generator.h"
#include "data/corpus.h"
#include "data/text_input.h"

#include "3rd_party/threadpool.h"
#include "translator/history.h"
#include "translator/output_collector.h"
#include "translator/printer.h"

#include "models/model_task.h"
#include "translator/scorers.h"

namespace marian {

template <class Search>
class TranslateMultiGPU : public ModelTask {
private:
  Ptr<Config> options_;
  std::vector<Ptr<ExpressionGraph>> graphs_;
  std::vector<std::vector<Ptr<Scorer>>> scorers_;

  Ptr<data::Corpus> corpus_;
  Ptr<Vocab> trgVocab_;

public:
  TranslateMultiGPU(Ptr<Config> options)
      : options_(options),
        corpus_(New<data::Corpus>(options_, true)),
        trgVocab_(New<Vocab>()) {
    auto vocabs = options_->get<std::vector<std::string>>("vocabs");
    trgVocab_->load(vocabs.back());

<<<<<<< HEAD
    auto devices = options_->get<std::vector<int>>("devices");
    
    DeviceType type = DeviceType::gpu;
    if(options_->get<bool>("cpu"))
      type = DeviceType::cpu;
    
=======
    auto devices = options_->get<std::vector<size_t>>("devices");
>>>>>>> f41e564e
    ThreadPool threadPool(devices.size(), devices.size());

    scorers_.resize(devices.size());
    graphs_.resize(devices.size());
    size_t id = 0;
    for(size_t device : devices) {
      auto task = [&](size_t device, size_t id) {
        auto graph = New<ExpressionGraph>(true);
        graph->setDevice({device, type});
        graph->reserveWorkspaceMB(options_->get<size_t>("workspace"));
        graphs_[id] = graph;

        auto scorers = createScorers(options_);
        for(auto scorer : scorers)
          scorer->init(graph);

        scorers_[id] = scorers;
      };

      threadPool.enqueue(task, device, id++);
    }
  }

  void run() {
    data::BatchGenerator<data::Corpus> bg(corpus_, options_);

    auto devices = options_->get<std::vector<size_t>>("devices");
    ThreadPool threadPool(devices.size(), devices.size());

    size_t batchId = 0;
    auto collector = New<OutputCollector>();
    if(options_->get<bool>("quiet-translation"))
        collector->setPrintingStrategy(New<QuietPrinting>());

    bg.prepare(false);

    while(bg) {
      auto batch = bg.next();

      auto task = [=](size_t id) {
        thread_local Ptr<ExpressionGraph> graph;
        thread_local std::vector<Ptr<Scorer>> scorers;

        if(!graph) {
          graph = graphs_[id % devices.size()];
          scorers = scorers_[id % devices.size()];
        }

        auto search = New<Search>(options_, scorers);
        auto histories = search->search(graph, batch);

        for(auto history : histories) {
          std::stringstream best1;
          std::stringstream bestn;
          Printer(options_, trgVocab_, history, best1, bestn);
          collector->Write(history->GetLineNum(),
                           best1.str(),
                           bestn.str(),
                           options_->get<bool>("n-best"));
        }
      };

      threadPool.enqueue(task, batchId++);
    }
  }
};

template <class Search>
class TranslateServiceMultiGPU : public ModelServiceTask {
private:
  Ptr<Config> options_;
  std::vector<Ptr<ExpressionGraph>> graphs_;
  std::vector<std::vector<Ptr<Scorer>>> scorers_;

  std::vector<size_t> devices_;
  std::vector<Ptr<Vocab>> srcVocabs_;
  Ptr<Vocab> trgVocab_;

public:
  virtual ~TranslateServiceMultiGPU() {}

  TranslateServiceMultiGPU(Ptr<Config> options)
      : options_(options),
        devices_(options_->get<std::vector<size_t>>("devices")),
        trgVocab_(New<Vocab>()) {
    init();
  }

  void init() {
    // initialize vocabs
    auto vocabPaths = options_->get<std::vector<std::string>>("vocabs");
    std::vector<int> maxVocabs = options_->get<std::vector<int>>("dim-vocabs");
    for(size_t i = 0; i < vocabPaths.size() - 1; ++i) {
      Ptr<Vocab> vocab = New<Vocab>();
      vocab->load(vocabPaths[i], maxVocabs[i]);
      srcVocabs_.emplace_back(vocab);
    }
    trgVocab_->load(vocabPaths.back());

    DeviceType type = DeviceType::gpu;
    if(options_->get<bool>("cpu"))
      type = DeviceType::cpu;
    
    // initialize scorers
    for(auto& device : devices_) {
      auto graph = New<ExpressionGraph>(true);
      graph->setDevice({device, type});
      graph->reserveWorkspaceMB(options_->get<size_t>("workspace"));
      graphs_.push_back(graph);

      auto scorers = createScorers(options_);
      for(auto scorer : scorers)
        scorer->init(graph);
      scorers_.push_back(scorers);
    }
  }

  std::vector<std::string> run(const std::vector<std::string>& inputs) {
    auto corpus_ = New<data::TextInput>(inputs, srcVocabs_, options_);
    data::BatchGenerator<data::TextInput> bg(corpus_, options_);

    auto collector = New<StringCollector>();
    size_t batchId = 0;

    bg.prepare(false);

    {
      ThreadPool threadPool_(devices_.size(), devices_.size());

      while(bg) {
        auto batch = bg.next();

        auto task = [=](size_t id) {
          thread_local Ptr<ExpressionGraph> graph;
          thread_local std::vector<Ptr<Scorer>> scorers;

          if(!graph) {
            graph = graphs_[id % devices_.size()];
            scorers = scorers_[id % devices_.size()];
          }

          auto search = New<Search>(options_, scorers);
          auto histories = search->search(graph, batch);

          for(auto history : histories) {
            std::stringstream best1;
            std::stringstream bestn;
            Printer(options_, trgVocab_, history, best1, bestn);
            collector->add(history->GetLineNum(), best1.str(), bestn.str());
          }
        };

        threadPool_.enqueue(task, batchId);
        batchId++;
      }
    }

    return collector->collect(options_->get<bool>("n-best"));
  }
};
}<|MERGE_RESOLUTION|>--- conflicted
+++ resolved
@@ -32,16 +32,12 @@
     auto vocabs = options_->get<std::vector<std::string>>("vocabs");
     trgVocab_->load(vocabs.back());
 
-<<<<<<< HEAD
-    auto devices = options_->get<std::vector<int>>("devices");
+    auto devices = options_->get<std::vector<size_t>("devices");
     
     DeviceType type = DeviceType::gpu;
     if(options_->get<bool>("cpu"))
       type = DeviceType::cpu;
     
-=======
-    auto devices = options_->get<std::vector<size_t>>("devices");
->>>>>>> f41e564e
     ThreadPool threadPool(devices.size(), devices.size());
 
     scorers_.resize(devices.size());
