--- conflicted
+++ resolved
@@ -42,12 +42,9 @@
 
   virtual void init(Ptr<ExpressionGraph>) {}
 
-<<<<<<< HEAD
-  virtual void setShortlistGenerator(Ptr<data::ShortlistGenerator> shortlistGenerator){};
-=======
-  virtual void setShortlistGenerator( Ptr<data::ShortlistGenerator> /*shortlistGenerator*/){};
->>>>>>> 9af35a8a
+  virtual void setShortlistGenerator(Ptr<data::ShortlistGenerator> /*shortlistGenerator*/){};
   virtual Ptr<data::Shortlist> getShortlist() { return nullptr; };
+
   virtual std::vector<float> getAlignment() { return {}; };
 };
 
